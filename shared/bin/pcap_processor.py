--- conflicted
+++ resolved
@@ -391,10 +391,7 @@
         pcapBaseDir,
         autoSuricata,
         forceSuricata,
-<<<<<<< HEAD
-=======
         socketPath,
->>>>>>> b78efac8
         extraTags,
         autoTag,
         uploadDir,
@@ -411,11 +408,8 @@
         suricataWorkerArgs[6],
         suricataWorkerArgs[7],
         suricataWorkerArgs[8],
-<<<<<<< HEAD
-=======
         suricataWorkerArgs[9],
         suricataWorkerArgs[10],
->>>>>>> b78efac8
     )
 
     if not logger:
@@ -425,14 +419,6 @@
 
     # create a single socket client for this worker
     try:
-<<<<<<< HEAD
-        suricata = SuricataSocketClient(logger=logger, output_dir=uploadDir)
-    except Exception as e:
-        logger.error(f"Failed to create Suricata socket client: {e}")
-        return
-
-    while not shuttingDown:
-=======
         suricata = SuricataSocketClient(
             socket_path=socketPath,
             logger=logger,
@@ -445,7 +431,6 @@
 
     # loop forever, or until we're told to shut down
     while suricata and (not shuttingDown):
->>>>>>> b78efac8
         try:
             # pull an item from the queue of files that need to be processed
             fileInfo = newFileQueue.popleft()
@@ -454,20 +439,12 @@
             continue
 
         if isinstance(fileInfo, dict) and (FILE_INFO_DICT_NAME in fileInfo):
-<<<<<<< HEAD
-            if (
-                autoSuricata
-                or (
-                    (FILE_INFO_DICT_TAGS in fileInfo) and SURICATA_AUTOSURICATA_TAG in fileInfo[FILE_INFO_DICT_TAGS]
-                )
-=======
             # Suricata this PCAP if it's tagged "AUTOSURICATA" or if the global autoSuricata flag is turned on.
             # However, skip "live" PCAPs Malcolm is capturing and rotating through for Arkime capture,
             # as Suricata now does its own network capture in Malcolm standalone mode.
             if (
                 autoSuricata
                 or ((FILE_INFO_DICT_TAGS in fileInfo) and SURICATA_AUTOSURICATA_TAG in fileInfo[FILE_INFO_DICT_TAGS])
->>>>>>> b78efac8
             ) and (
                 forceSuricata
                 or (
@@ -483,11 +460,7 @@
                 if os.path.isfile(fileInfo[FILE_INFO_DICT_NAME]):
                     # finalize tags list
                     fileInfo[FILE_INFO_DICT_TAGS] = (
-<<<<<<< HEAD
-                        [x for x in fileInfo[FILE_INFO_DICT_TAGS] if x not in TAGS_NOSHOW]
-=======
                         [x for x in fileInfo[FILE_INFO_DICT_TAGS] if (x not in TAGS_NOSHOW)]
->>>>>>> b78efac8
                         if ((FILE_INFO_DICT_TAGS in fileInfo) and autoTag)
                         else list()
                     )
@@ -498,21 +471,6 @@
 
                     # Create unique output directory for this PCAP
                     processTimeUsec = int(round(time.time() * 1000000))
-<<<<<<< HEAD
-                    output_dir = os.path.join(
-                        uploadDir,
-                        f"suricata-{processTimeUsec}-{scanWorkerId}"
-                    )
-
-                    try:
-                        logger.info(f"{scriptName}[{scanWorkerId}]:\t📥\tSubmitting {os.path.basename(fileInfo[FILE_INFO_DICT_NAME])} to Suricata")
-                        if suricata.process_pcap(fileInfo[FILE_INFO_DICT_NAME], output_dir):
-                            logger.info(f"{scriptName}[{scanWorkerId}]:\t✅\t{os.path.basename(fileInfo[FILE_INFO_DICT_NAME])}")
-                            
-                            # Handle the eve.json output
-                            eveJsonFile = os.path.join(output_dir, "eve.json")
-                            if os.path.isfile(eveJsonFile):
-=======
                     output_dir = os.path.join(uploadDir, f"suricata-{processTimeUsec}-{scanWorkerId}")
 
                     try:
@@ -533,18 +491,10 @@
                                 # relocate the .json to be processed (do it this way instead of with a shutil.move because of
                                 # the way Docker volume mounts work, ie. avoid "OSError: [Errno 18] Invalid cross-device link").
                                 # we don't have to explicitly delete it since this whole directory is about to leave context and be removed
->>>>>>> b78efac8
                                 output_name = f"eve-{processTimeUsec}-{scanWorkerId}-({','.join(fileInfo[FILE_INFO_DICT_TAGS])}).json"
                                 shutil.copy(eveJsonFile, os.path.join(uploadDir, output_name))
                                 logger.info(f"{scriptName}[{scanWorkerId}]:\t📄\tGenerated {output_name}")
                             else:
-<<<<<<< HEAD
-                                logger.warning(f"{scriptName}[{scanWorkerId}]:\t⚠️\tNo eve.json generated for {os.path.basename(fileInfo[FILE_INFO_DICT_NAME])}")
-                        else:
-                            logger.error(f"{scriptName}[{scanWorkerId}]:\t❌\tFailed to process {os.path.basename(fileInfo[FILE_INFO_DICT_NAME])}")
-                    except Exception as e:
-                        logger.error(f"{scriptName}[{scanWorkerId}]:\t💥\tError processing {os.path.basename(fileInfo[FILE_INFO_DICT_NAME])}: {e}")
-=======
                                 logger.warning(
                                     f"{scriptName}[{scanWorkerId}]:\t⚠️\tNo eve.json generated for {os.path.basename(fileInfo[FILE_INFO_DICT_NAME])}"
                                 )
@@ -556,7 +506,6 @@
                         logger.error(
                             f"{scriptName}[{scanWorkerId}]:\t💥\tError processing {os.path.basename(fileInfo[FILE_INFO_DICT_NAME])}: {e}"
                         )
->>>>>>> b78efac8
 
     logger.info(f"{scriptName}[{scanWorkerId}]:\tfinished")
 
@@ -901,10 +850,7 @@
                     args.pcapBaseDir,
                     args.autoSuricata,
                     args.forceSuricata,
-<<<<<<< HEAD
-=======
                     args.suricataSocketPath,
->>>>>>> b78efac8
                     args.extraTags,
                     args.autoTag,
                     args.suricataUploadDir,
