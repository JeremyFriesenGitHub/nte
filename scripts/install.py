--- conflicted
+++ resolved
@@ -1479,7 +1479,6 @@
                 'ARKIME_FREESPACEG',
                 arkimeFreeSpaceG,
             ),
-<<<<<<< HEAD
             # live traffic analysis with Arkime capture (only available with remote opensearch or elasticsearch)
             EnvValue(
                 os.path.join(args.configDir, 'arkime-live.env'),
@@ -1503,7 +1502,7 @@
                 os.path.join(args.configDir, 'arkime-offline.env'),
                 'ARKIME_AUTO_ANALYZE_PCAP_FILES',
                 TrueOrFalseNoQuote(autoArkime),
-=======
+            ),
             # whether or not Elasticsearch ILM is enabled
             EnvValue(
                 os.path.join(args.configDir, 'arkime.env'),
@@ -1539,7 +1538,6 @@
                 os.path.join(args.configDir, 'arkime.env'),
                 'ELASTICSEARCH_ILM_SEGMENTS',
                 ilmOptimizeSessionSegments,
->>>>>>> c7d9238a
             ),
             # authentication method: basic (true), ldap (false) or no_authentication
             EnvValue(
