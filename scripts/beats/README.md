# Using Beats to forward host logs to Malcolm

Because Malcolm uses components of the open source data analysis platform [Elastic Stack](https://www.elastic.co/elastic-stack), it can accept various host logs sent from [Beats](https://www.elastic.co/beats/#the-beats-family), Elastic Stack's lightweight data shippers. These Beats generally include prebuilt Kibana dashboards for each of their respective data sets.

## Examples

Some examples include:

* [Auditbeat](https://www.elastic.co/beats/auditbeat)
    - [`auditd` logs](https://www.elastic.co/guide/en/beats/auditbeat/master/auditbeat-module-auditd.html) on Linux hosts
    - [file integrity monitoring](https://www.elastic.co/guide/en/beats/auditbeat/master/auditbeat-module-file_integrity.html) on Linux, macOS (Darwin) and Windows hosts
    - [system state](https://www.elastic.co/guide/en/beats/auditbeat/master/auditbeat-module-system.html) including host, process, login, package, socket and user information on Linux, with some data sets supported on macOS and Windows hosts (apparently not available with the [Open Source Elastic license](https://www.elastic.co/subscriptions))
* [Filebeat](https://www.elastic.co/beats/filebeat)
    - [system logs](https://www.elastic.co/guide/en/beats/filebeat/current/filebeat-module-system.html) (syslog and authentication logs) on Linux hosts
    - log output from [many products](https://www.elastic.co/guide/en/beats/filebeat/current/filebeat-modules.html) across Beats-supported platforms 
    - arbitrary textual [log files](https://www.elastic.co/guide/en/beats/filebeat/current/filebeat-input-log.html)
* [Metricbeat](https://www.elastic.co/beats/metricbeat)
    - [system](https://www.elastic.co/guide/en/beats/metricbeat/current/metricbeat-module-system.html) resource utilization and process information
    - metrics from [many products](https://www.elastic.co/guide/en/beats/metricbeat/current/metricbeat-modules.html) across Beats-supported platforms
* [Packetbeat](https://www.elastic.co/beats/packetbeat)
    - host-based packet inspection for [many protocols](https://www.elastic.co/guide/en/beats/packetbeat/current/configuration-protocols.html) (supports `libpcap` on Linux, [macOS](https://formulae.brew.sh/formula/libpcap) and [Windows](https://nmap.org/npcap/); and `af_packet` on Linux)
* [Winlogbeat](https://www.elastic.co/downloads/beats/winlogbeat)
* [Custom](https://www.elastic.co/guide/en/beats/devguide/current/index.html) Beats
* [Community-contributed](https://www.elastic.co/guide/en/beats/devguide/current/community-beats.html) Beats

## Convenience configuration scripts and sample configurations

Two scripts are provided here for your convenience in configuring and running Beats to forward log data to Malcolm: [beat_config.py](./beat_config.py) and [beat_run.py](./beat_run.py). These Python scripts should run on Linux, macOS and Windows hosts with either Python 2 or Python 3.

Sample configurations are also provided for several beats for [Linux](./linux_vm_example) and [Windows](./windows_vm_example) hosts, as well as `Vagrantfile`s for setting up and running [VirtualBox](https://www.virtualbox.org/) VMs under [Vagrant](https://www.vagrantup.com/intro).

For further information, downloads, documentation or support for Beats, see the [Beats Platform Reference](https://www.elastic.co/guide/en/beats/libbeat/current/beats-reference.html) or the [Beats category](https://discuss.elastic.co/c/elastic-stack/beats) on the Elastic forums.

### Example: Windows configuration and run

```
PS C:\Program Files\winlogbeat> dir

    Directory: C:\Program Files\winlogbeat

Mode                 LastWriteTime         Length Name
----                 -------------         ------ ----
d-----         7/27/2020   8:49 AM                kibana
d-----         7/27/2020   8:49 AM                module
-a----         3/26/2020   5:33 AM             41 .build_hash.txt
-a----         7/27/2020   8:50 AM          25799 beat_common.py
-a----         7/27/2020   8:50 AM           2525 beat_config.py
-a----         7/27/2020   8:50 AM           2244 beat_run.py
-a----         3/26/2020   5:32 AM         163122 fields.yml
-a----         7/27/2020   8:49 AM            878 install-service-winlogbeat.ps1
-a----         3/26/2020   4:44 AM          13675 LICENSE.txt
-a----         3/26/2020   4:44 AM         328580 NOTICE.txt
-a----         3/26/2020   5:33 AM            825 README.md
-a----         3/26/2020   5:33 AM            254 uninstall-service-winlogbeat.ps1
-a----         3/26/2020   5:33 AM       47818752 winlogbeat.exe
-a----         3/26/2020   5:32 AM          47900 winlogbeat.reference.yml
-a----         7/27/2020   8:50 AM           1349 winlogbeat.yml


PS C:\Program Files\winlogbeat> .\beat_config.py -c .\winlogbeat.yml -b winlogbeat

Append connectivity boilerplate to .\winlogbeat.yml? (y/N): y

Created winlogbeat keystore

Configure winlogbeat Elasticsearch connectivity? (Y/n): y

Enter Elasticsearch connection protocol (http or https) [https]: https

Enter Elasticsearch SSL verification (none (for self-signed certificates) or full) [none]: none

Enter Elasticsearch connection host: 172.15.0.41:9200

Configure winlogbeat Kibana connectivity? (Y/n): y

Enter Kibana connection protocol (http or https) [https]: https

Enter Kibana SSL verification (none (for self-signed certificates) or full) [none]: none

Enter Kibana connection host: 172.15.0.41:5601

Configure winlogbeat Kibana dashboards? (Y/n): y

Enter directory containing Kibana dashboards [C:\Program Files\winlogbeat\kibana]: C:\Program Files\winlogbeat\kibana

Enter HTTP/HTTPS server username: sensor
Enter password for sensor:
Enter password for sensor (again):

Generated keystore for winlogbeat
BEAT_DASHBOARDS_SSL_VERIFY
BEAT_OS_HOST
BEAT_OS_PROTOCOL
BEAT_OS_SSL_VERIFY
BEAT_DASHBOARDS_HOST
BEAT_HTTP_PASSWORD
BEAT_HTTP_USERNAME
BEAT_DASHBOARDS_ENABLED
BEAT_DASHBOARDS_PATH
BEAT_DASHBOARDS_PROTOCOL

PS C:\Program Files\winlogbeat> .\beat_run.py -c .\winlogbeat.yml -b winlogbeat

2020-07-27T09:00:17.472-0700    INFO    instance/beat.go:622    Home path: [C:\Program Files\winlogbeat] Config path: [C:\Program Files\winlogbeat] Data path: [C:\Program Files\winlogbeat] Logs path: [C:\Program Files\winlogbeat\logs]
2020-07-27T09:00:17.474-0700    INFO    instance/beat.go:630    Beat ID: c38487f0-ea87-477b-aa93-376eb40949f4
…
^C
KeyboardInterrupt
2020-07-27T09:00:24.783-0700    INFO    instance/beat.go:445    winlogbeat stopped.
```

### Example: Linux configuration and run

```
root@vagrant:/opt/filebeat# ls -l
total 4
-rw------- 1 root root 431 Jul 27 16:08 filebeat.yml

root@vagrant:/opt/filebeat# beat_config.py -c ./filebeat.yml -b filebeat

Append connectivity boilerplate to ./filebeat.yml? (y/N): y 

Create symlink to module path /usr/share/filebeat/module as /opt/filebeat/module? (Y/n): y

Created filebeat keystore

Configure filebeat Elasticsearch connectivity? (Y/n): y

Enter Elasticsearch connection protocol (http or https) [https]: https

Enter Elasticsearch SSL verification (none (for self-signed certificates) or full) [none]: none

Enter Elasticsearch connection host: 172.15.0.41:9200

Configure filebeat Kibana connectivity? (Y/n): y

Enter Kibana connection protocol (http or https) [https]: https

Enter Kibana SSL verification (none (for self-signed certificates) or full) [none]: none

Enter Kibana connection host: 172.15.0.41:5601

Configure filebeat Kibana dashboards? (Y/n): y

Enter directory containing Kibana dashboards [/usr/share/filebeat/kibana]: /usr/share/filebeat/kibana

Enter HTTP/HTTPS server username: sensor
Enter password for sensor: 
Enter password for sensor (again): 

Generated keystore for filebeat
BEAT_DASHBOARDS_PROTOCOL
BEAT_DASHBOARDS_SSL_VERIFY
BEAT_OS_PROTOCOL
BEAT_OS_SSL_VERIFY
BEAT_DASHBOARDS_ENABLED
BEAT_DASHBOARDS_PATH
BEAT_OS_HOST
BEAT_HTTP_PASSWORD
BEAT_HTTP_USERNAME
BEAT_DASHBOARDS_HOST

root@vagrant:/opt/filebeat# beat_run.py -c ./filebeat.yml -b filebeat

2020-07-27T16:12:43.270Z    INFO    instance/beat.go:622    Home path: [/opt/filebeat] Config path: [/opt/filebeat] Data path: [/opt/filebeat/data] Logs path: [/opt/filebeat/logs]
2020-07-27T16:12:43.270Z    INFO    instance/beat.go:630    Beat ID: 759019e0-705c-4a16-87a2-52e9a5f6e799
…
^C
KeyboardInterrupt
2020-07-27T16:13:10.816Z INFO    beater/filebeat.go:443  Stopping filebeat
```

# <a name="Footer"></a>Copyright

<<<<<<< HEAD
[Malcolm](https://github.com/idaholab/Malcolm) is Copyright 2021 Battelle Energy Alliance, LLC, and is developed and released through the cooperation of the Cybersecurity and Infrastructure Security Agency of the U.S. Department of Homeland Security.
=======
[Malcolm](https://github.com/cisagov/Malcolm) is Copyright 2022 Battelle Energy Alliance, LLC, and is developed and released through the cooperation of the Cybersecurity and Infrastructure Security Agency of the U.S. Department of Homeland Security.
>>>>>>> 5e4cae67

See [`License.txt`](https://raw.githubusercontent.com/idaholab/Malcolm/main/License.txt) for the terms of its release.

### Contact information of author(s):

[malcolm@inl.gov](mailto:malcolm@inl.gov?subject=Malcolm)<|MERGE_RESOLUTION|>--- conflicted
+++ resolved
@@ -172,11 +172,7 @@
 
 # <a name="Footer"></a>Copyright
 
-<<<<<<< HEAD
-[Malcolm](https://github.com/idaholab/Malcolm) is Copyright 2021 Battelle Energy Alliance, LLC, and is developed and released through the cooperation of the Cybersecurity and Infrastructure Security Agency of the U.S. Department of Homeland Security.
-=======
-[Malcolm](https://github.com/cisagov/Malcolm) is Copyright 2022 Battelle Energy Alliance, LLC, and is developed and released through the cooperation of the Cybersecurity and Infrastructure Security Agency of the U.S. Department of Homeland Security.
->>>>>>> 5e4cae67
+[Malcolm](https://github.com/idaholab/Malcolm) is Copyright 2022 Battelle Energy Alliance, LLC, and is developed and released through the cooperation of the Cybersecurity and Infrastructure Security Agency of the U.S. Department of Homeland Security.
 
 See [`License.txt`](https://raw.githubusercontent.com/idaholab/Malcolm/main/License.txt) for the terms of its release.
 
