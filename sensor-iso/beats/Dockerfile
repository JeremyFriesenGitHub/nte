--- conflicted
+++ resolved
@@ -41,11 +41,7 @@
     go run bootstrap.go
 
 ENV BEATS=filebeat
-<<<<<<< HEAD
-ENV BEATS_VERSION=8.5.2
-=======
 ENV BEATS_VERSION=8.5.3
->>>>>>> 6e30c7c6
 
 ADD ./build.sh /build.sh
 RUN [ "chmod", "+x", "/build.sh" ]
