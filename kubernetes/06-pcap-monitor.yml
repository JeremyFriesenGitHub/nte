--- conflicted
+++ resolved
@@ -30,11 +30,7 @@
     spec:
       containers:
       - name: pcap-monitor-container
-<<<<<<< HEAD
-        image: ghcr.io/idaholab/malcolm/pcap-monitor:25.01.0
-=======
         image: ghcr.io/idaholab/malcolm/pcap-monitor:25.02.0
->>>>>>> 07874817
         imagePullPolicy: Always
         stdin: false
         tty: true
@@ -74,11 +70,7 @@
             name: pcap-monitor-zeek-volume
       initContainers:
       - name: pcap-monitor-dirinit-container
-<<<<<<< HEAD
-        image: ghcr.io/idaholab/malcolm/dirinit:25.01.0
-=======
         image: ghcr.io/idaholab/malcolm/dirinit:25.02.0
->>>>>>> 07874817
         imagePullPolicy: Always
         stdin: false
         tty: true
