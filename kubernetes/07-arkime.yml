--- conflicted
+++ resolved
@@ -30,11 +30,7 @@
     spec:
       containers:
       - name: arkime-container
-<<<<<<< HEAD
-        image: ghcr.io/idaholab/malcolm/arkime:23.10.0
-=======
         image: ghcr.io/idaholab/malcolm/arkime:23.12.0
->>>>>>> da0886d1
         imagePullPolicy: Always
         stdin: false
         tty: true
@@ -87,11 +83,7 @@
             subPath: "arkime"
       initContainers:
       - name: arkime-dirinit-container
-<<<<<<< HEAD
-        image: ghcr.io/idaholab/malcolm/dirinit:23.10.0
-=======
         image: ghcr.io/idaholab/malcolm/dirinit:23.12.0
->>>>>>> da0886d1
         imagePullPolicy: Always
         stdin: false
         tty: true
