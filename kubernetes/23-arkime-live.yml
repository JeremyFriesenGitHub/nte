---
apiVersion: apps/v1
kind: Deployment
metadata:
  name: arkime-live-deployment
  namespace: malcolm
spec:
  selector:
    matchLabels:
      name: arkime-live-deployment
  replicas: 1
  template:
    metadata:
      labels:
        name: arkime-live-deployment
    spec:
      containers:
      - name: arkime-live-container
<<<<<<< HEAD
        image: ghcr.io/idaholab/malcolm/arkime:25.01.0
=======
        image: ghcr.io/idaholab/malcolm/arkime:25.02.0
>>>>>>> 07874817
        imagePullPolicy: Always
        stdin: false
        tty: true
        securityContext:
          capabilities:
            add:
              # IPC_LOCK - to lock memory, preventing swapping
              - IPC_LOCK
              # SYS_RESOURCE - for increasing memlock limits
              - SYS_RESOURCE
              # NET_ADMIN and NET_RAW - to turn on promiscuous mode and capture raw packets
              - NET_ADMIN
              - NET_RAW
              # SYS_NICE - to set process nice values, real-time scheduling policies, I/O scheduling
              - SYS_NICE
        envFrom:
          - configMapRef:
              name: process-env
          - configMapRef:
              name: ssl-env
          - configMapRef:
              name: opensearch-env
          - secretRef:
              name: auth-env
          - configMapRef:
              name: upload-common-env
          - configMapRef:
              name: pcap-capture-env
          - configMapRef:
              name: arkime-env
          - configMapRef:
              name: arkime-live-env
          - secretRef:
              name: arkime-secret-env
        volumeMounts:
          - mountPath: /var/local/ca-trust/configmap
            name: arkime-live-var-local-catrust-volume
          - mountPath: /var/local/curlrc/secretmap
            name: arkime-live-opensearch-curlrc-secret-volume
          - mountPath: "/opt/arkime/lua/configmap"
            name: arkime-live-lua-volume
          - mountPath: "/opt/arkime/rules/configmap"
            name: arkime-live-rules-volume
          - mountPath: "/data/pcap"
            name: arkime-live-pcap-volume
      initContainers:
      - name: arkime-live-dirinit-container
<<<<<<< HEAD
        image: ghcr.io/idaholab/malcolm/dirinit:25.01.0
=======
        image: ghcr.io/idaholab/malcolm/dirinit:25.02.0
>>>>>>> 07874817
        imagePullPolicy: Always
        stdin: false
        tty: true
        envFrom:
          - configMapRef:
              name: process-env
        env:
          - name: PUSER_MKDIR
            value: "/data/pcap:arkime-live"
        volumeMounts:
          - name: arkime-live-pcap-volume
            mountPath: "/data/pcap"
      volumes:
        - name: arkime-live-var-local-catrust-volume
          configMap:
            name: var-local-catrust
        - name: arkime-live-opensearch-curlrc-secret-volume
          secret:
            secretName: opensearch-curlrc
        - name: arkime-live-lua-volume
          configMap:
            name: arkime-lua
        - name: arkime-live-rules-volume
          configMap:
            name: arkime-rules
        - name: arkime-live-pcap-volume
          persistentVolumeClaim:
            claimName: pcap-claim<|MERGE_RESOLUTION|>--- conflicted
+++ resolved
@@ -16,11 +16,7 @@
     spec:
       containers:
       - name: arkime-live-container
-<<<<<<< HEAD
-        image: ghcr.io/idaholab/malcolm/arkime:25.01.0
-=======
         image: ghcr.io/idaholab/malcolm/arkime:25.02.0
->>>>>>> 07874817
         imagePullPolicy: Always
         stdin: false
         tty: true
@@ -68,11 +64,7 @@
             name: arkime-live-pcap-volume
       initContainers:
       - name: arkime-live-dirinit-container
-<<<<<<< HEAD
-        image: ghcr.io/idaholab/malcolm/dirinit:25.01.0
-=======
         image: ghcr.io/idaholab/malcolm/dirinit:25.02.0
->>>>>>> 07874817
         imagePullPolicy: Always
         stdin: false
         tty: true
