--- conflicted
+++ resolved
@@ -30,11 +30,7 @@
     spec:
       containers:
       - name: htadmin-container
-<<<<<<< HEAD
-        image: ghcr.io/idaholab/malcolm/htadmin:25.01.0
-=======
         image: ghcr.io/idaholab/malcolm/htadmin:25.02.0
->>>>>>> 07874817
         imagePullPolicy: Always
         stdin: false
         tty: true
@@ -67,11 +63,7 @@
             subPath: "htadmin"
       initContainers:
       - name: htadmin-dirinit-container
-<<<<<<< HEAD
-        image: ghcr.io/idaholab/malcolm/dirinit:25.01.0
-=======
         image: ghcr.io/idaholab/malcolm/dirinit:25.02.0
->>>>>>> 07874817
         imagePullPolicy: Always
         stdin: false
         tty: true
