---
apiVersion: v1
kind: Service
metadata:
  name: htadmin
  namespace: malcolm
spec:
  ports:
    - port: 80
      protocol: TCP
      name: http
  selector:
    name: htadmin-deployment

---
apiVersion: apps/v1
kind: Deployment
metadata:
  name: htadmin-deployment
  namespace: malcolm
spec:
  selector:
    matchLabels:
      name: htadmin-deployment
  replicas: 1
  template:
    metadata:
      labels:
        name: htadmin-deployment
    spec:
      containers:
      - name: htadmin-container
        image: ghcr.io/idaholab/malcolm/htadmin:25.02.0
        imagePullPolicy: Always
        stdin: false
        tty: true
        ports:
          - name: http
            protocol: TCP
            containerPort: 80
        envFrom:
          - configMapRef:
              name: process-env
          - configMapRef:
              name: ssl-env
          - configMapRef:
              name: auth-common-env
        env:
          - name: VIRTUAL_HOST
            value: "htadmin.malcolm.local"
        volumeMounts:
          - mountPath: /var/local/ca-trust/configmap
            name: htadmin-var-local-catrust-volume
          - mountPath: /var/www/htadmin/auth
            name: htadmin-config-volume
            subPath: "auth"
          - mountPath: /var/www/htadmin/default/configmap
            name: htadmin-config-default-volume
          - mountPath: /var/www/htadmin/default/secretmap
            name: htadmin-config-default-secret-volume
          - mountPath: /var/www/htadmin/config
            name: htadmin-config-volume
            subPath: "htadmin"
        livenessProbe:
          exec:
            command:
<<<<<<< HEAD
            - /usr/local/bin/container_health_netbox.sh
          initialDelaySeconds: 300
=======
            - /usr/local/bin/container_health.sh
          initialDelaySeconds: 60
>>>>>>> 982529d2
          periodSeconds: 60
          timeoutSeconds: 15
          successThreshold: 1
          failureThreshold: 10
      initContainers:
      - name: htadmin-dirinit-container
        image: ghcr.io/idaholab/malcolm/dirinit:25.02.0
        imagePullPolicy: Always
        stdin: false
        tty: true
        envFrom:
          - configMapRef:
              name: process-env
        env:
          - name: PUSER_MKDIR
            value: "/data/config:auth,htadmin"
        volumeMounts:
          - name: htadmin-config-volume
            mountPath: "/data/config"
      volumes:
        - name: htadmin-var-local-catrust-volume
          configMap:
            name: var-local-catrust
        - name: htadmin-config-volume
          persistentVolumeClaim:
            claimName: config-claim
        - name: htadmin-config-default-volume
          configMap:
            name: htadmin-config
        - name: htadmin-config-default-secret-volume
          secret:
            secretName: htadmin-config
        <|MERGE_RESOLUTION|>--- conflicted
+++ resolved
@@ -64,13 +64,8 @@
         livenessProbe:
           exec:
             command:
-<<<<<<< HEAD
-            - /usr/local/bin/container_health_netbox.sh
-          initialDelaySeconds: 300
-=======
             - /usr/local/bin/container_health.sh
           initialDelaySeconds: 60
->>>>>>> 982529d2
           periodSeconds: 60
           timeoutSeconds: 15
           successThreshold: 1
