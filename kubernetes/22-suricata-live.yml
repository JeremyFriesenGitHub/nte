--- conflicted
+++ resolved
@@ -16,11 +16,7 @@
     spec:
       containers:
       - name: suricata-live-container
-<<<<<<< HEAD
-        image: ghcr.io/idaholab/malcolm/suricata:23.10.0
-=======
         image: ghcr.io/idaholab/malcolm/suricata:23.12.0
->>>>>>> da0886d1
         imagePullPolicy: Always
         stdin: false
         tty: true
@@ -59,11 +55,7 @@
             name: suricata-live-custom-configs-volume
       initContainers:
       - name: suricata-live-dirinit-container
-<<<<<<< HEAD
-        image: ghcr.io/idaholab/malcolm/dirinit:23.10.0
-=======
         image: ghcr.io/idaholab/malcolm/dirinit:23.12.0
->>>>>>> da0886d1
         imagePullPolicy: Always
         stdin: false
         tty: true
