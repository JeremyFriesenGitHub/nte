--- conflicted
+++ resolved
@@ -30,11 +30,7 @@
     spec:
       containers:
       - name: netbox-redis-cache-container
-<<<<<<< HEAD
-        image: ghcr.io/idaholab/malcolm/redis:23.10.0
-=======
         image: ghcr.io/idaholab/malcolm/redis:23.12.0
->>>>>>> da0886d1
         imagePullPolicy: Always
         stdin: false
         tty: true
