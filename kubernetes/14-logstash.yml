---
apiVersion: v1
kind: Service
metadata:
  name: logstash
  namespace: malcolm
spec:
  # use "type: ClusterIP" if using Ingress-NGINX as illustrated in 99-ingress-nginx.yml.example
  # use "type: LoadBalancer" if using AWS Load Balancer as illustrated in 99-ingress-alb.yml.example
  type: ClusterIP
  ports:
    - port: 5044
      protocol: TCP
      name: lumberjack
    - port: 9001
      protocol: TCP
      name: supervisord
    - port: 9600
      protocol: TCP
      name: http
  selector:
    name: logstash-deployment

---
apiVersion: apps/v1
kind: Deployment
metadata:
  name: logstash-deployment
  namespace: malcolm
spec:
  selector:
    matchLabels:
      name: logstash-deployment
  replicas: 1
  template:
    metadata:
      labels:
        name: logstash-deployment
    spec:
      # affinity:
      #   podAntiAffinity:
      #     requiredDuringSchedulingIgnoredDuringExecution:
      #     - labelSelector:
      #         matchExpressions:
      #         - key: name
      #           operator: In
      #           values:
      #           - opensearch-deployment
      #       topologyKey: "kubernetes.io/hostname"
      containers:
      - name: logstash-container
<<<<<<< HEAD
        image: ghcr.io/idaholab/malcolm/logstash-oss:23.10.0
=======
        image: ghcr.io/idaholab/malcolm/logstash-oss:23.12.0
>>>>>>> da0886d1
        imagePullPolicy: Always
        stdin: false
        tty: true
        securityContext:
          capabilities:
            add:
              - IPC_LOCK
              - SYS_RESOURCE
        ports:
          - name: lumberjack
            protocol: TCP
            containerPort: 5044
          - name: supervisord
            protocol: TCP
            containerPort: 9001
          - name: http
            protocol: TCP
            containerPort: 9600
        envFrom:
          - configMapRef:
              name: process-env
          - configMapRef:
              name: ssl-env
          - configMapRef:
              name: opensearch-env
          - configMapRef:
              name: netbox-common-env
          - configMapRef:
              name: netbox-env
          - secretRef:
              name: netbox-secret-env
          - configMapRef:
              name: beats-common-env
          - configMapRef:
              name: lookup-common-env
          - configMapRef:
              name: logstash-env
        livenessProbe:
          httpGet:
            path: /
            port: 9600
            scheme: HTTP
          initialDelaySeconds: 600
          periodSeconds: 30
          timeoutSeconds: 15
          successThreshold: 1
          failureThreshold: 10
        volumeMounts:
          - mountPath: /var/local/ca-trust/configmap
            name: logstash-var-local-catrust-volume
          - mountPath: /var/local/curlrc/secretmap
            name: logstash-opensearch-curlrc-secret-volume
          - mountPath: /certs/secretmap
            name: logstash-certs-secret-volume
          - mountPath: /etc/configmap
            name: logstash-maps-volume
          - name: logstash-keystore-default-secret-volume
            mountPath: /usr/share/logstash/config/bootstrap/secretmap
          - name: logstash-config-persist-volume
            mountPath: /usr/share/logstash/config/persist
            subPath: "logstash"
      initContainers:
      - name: logstash-dirinit-container
<<<<<<< HEAD
        image: ghcr.io/idaholab/malcolm/dirinit:23.10.0
=======
        image: ghcr.io/idaholab/malcolm/dirinit:23.12.0
>>>>>>> da0886d1
        imagePullPolicy: Always
        stdin: false
        tty: true
        envFrom:
          - configMapRef:
              name: process-env
        env:
          - name: PUSER_MKDIR
            value: "/data/config:logstash"
        volumeMounts:
          - name: logstash-config-persist-volume
            mountPath: "/data/config"
      volumes:
        - name: logstash-var-local-catrust-volume
          configMap:
            name: var-local-catrust
        - name: logstash-opensearch-curlrc-secret-volume
          secret:
            secretName: opensearch-curlrc
        - name: logstash-certs-secret-volume
          secret:
            secretName: logstash-certs
        - name: logstash-maps-volume
          configMap:
            name: logstash-maps
        - name: logstash-keystore-default-secret-volume
          secret:
            secretName: logstash-keystore
        - name: logstash-config-persist-volume
          persistentVolumeClaim:
            claimName: config-claim<|MERGE_RESOLUTION|>--- conflicted
+++ resolved
@@ -49,11 +49,7 @@
       #       topologyKey: "kubernetes.io/hostname"
       containers:
       - name: logstash-container
-<<<<<<< HEAD
-        image: ghcr.io/idaholab/malcolm/logstash-oss:23.10.0
-=======
         image: ghcr.io/idaholab/malcolm/logstash-oss:23.12.0
->>>>>>> da0886d1
         imagePullPolicy: Always
         stdin: false
         tty: true
@@ -117,11 +113,7 @@
             subPath: "logstash"
       initContainers:
       - name: logstash-dirinit-container
-<<<<<<< HEAD
-        image: ghcr.io/idaholab/malcolm/dirinit:23.10.0
-=======
         image: ghcr.io/idaholab/malcolm/dirinit:23.12.0
->>>>>>> da0886d1
         imagePullPolicy: Always
         stdin: false
         tty: true
