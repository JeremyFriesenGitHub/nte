--- conflicted
+++ resolved
@@ -2,22 +2,9 @@
 
 # Copyright (c) 2025 Battelle Energy Alliance, LLC.  All rights reserved.
 
-<<<<<<< HEAD
-
-import os
-from tempfile import gettempdir
-import subprocess
-import time
-=======
->>>>>>> 9e317d67
 import fcntl
 import logging
 import magic
-<<<<<<< HEAD
-from subprocess import DEVNULL
-
-from malcolm_utils import LoadFileIfJson, deep_get
-=======
 import os
 import subprocess
 import sys
@@ -25,7 +12,6 @@
 from tempfile import gettempdir
 from subprocess import DEVNULL
 from malcolm_utils import LoadFileIfJson, deep_get, set_logging, get_verbosity_env_var_count
->>>>>>> 9e317d67
 
 lockFilename = os.path.join(gettempdir(), '{}.lock'.format(os.path.basename(__file__)))
 cleanLogSeconds = int(os.getenv('LOG_CLEANUP_MINUTES', "30")) * 60
@@ -42,15 +28,6 @@
 nowTime = time.time()
 
 _LOG_MIME_TYPES = (
-<<<<<<< HEAD
-    "text/plain", "text/x-file", "application/x-ndjson", "application/json"
-)
-_ARCHIVE_MIME_TYPES = (
-    "application/gzip", "application/x-gzip", "application/x-7z-compressed", "application/x-bzip2",
-    "application/x-cpio", "application/x-lzip", "application/x-lzma",
-    "application/x-rar-compressed", "application/x-tar", "application/x-xz", "application/zip",
-    "application/x-ms-evtx"
-=======
     "application/json",
     "application/x-ndjson",
     "text/plain",
@@ -69,7 +46,6 @@
     "application/x-tar",
     "application/x-xz",
     "application/zip",
->>>>>>> 9e317d67
 )
 
 
@@ -104,19 +80,6 @@
             # The file is in use by another process.
             return
 
-<<<<<<< HEAD
-        # get the file type
-        # Treat zero-length files as log files.
-        fileType = magic.from_file(filename, mime=True)
-        if ((checkLogs is True) and (cleanLogSeconds > 0) and
-            (os.path.getsize(filename) == 0 or fileType in _LOG_MIME_TYPES)):
-            cleanSeconds = cleanLogSeconds
-        elif (checkArchives is True) and (cleanZipSeconds > 0) and fileType in _ARCHIVE_MIME_TYPES:
-            cleanSeconds = cleanZipSeconds
-        else:
-            # not a file we're going to be messing with
-            print(f"Ignoring {filename} due to {fileType=}")
-=======
         # get the file type (treat zero-length files as log files)
         fileType = magic.from_file(filename, mime=True)
         if (
@@ -130,17 +93,12 @@
         else:
             # not a file we're going to be messing with
             logging.debug(f"Ignoring {filename} due to {fileType=}")
->>>>>>> 9e317d67
             return
 
         if (cleanSeconds > 0) and (lastUseTime >= cleanSeconds):
             # this is a closed file that is old, so delete it
             silentRemove(filename)
-<<<<<<< HEAD
-            print(f'Removed old file "{filename}" ({fileType}, used {lastUseTime:.0f} seconds ago)')
-=======
             logging.info(f'Removed old file "{filename}" ({fileType}, used {lastUseTime:.0f} seconds ago)')
->>>>>>> 9e317d67
 
     except FileNotFoundError:
         # file's already gone, oh well
@@ -165,11 +123,7 @@
         if os.path.isdir(zeekProcessedDir)
         else []
     )
-<<<<<<< HEAD
-    print(f"Found {len(zeekFoundFiles)} Zeek processed directory files to consider.")
-=======
     logging.debug(f"Found {len(zeekFoundFiles)} Zeek processed directory files to consider.")
->>>>>>> 9e317d67
 
     # look for rotated files from live zeek instance
     zeekRotatedFiles = (
@@ -177,11 +131,7 @@
         if os.path.isdir(zeekLiveDir)
         else []
     )
-<<<<<<< HEAD
-    print(f"Found {len(zeekRotatedFiles)} Zeek live directory files to consider.")
-=======
     logging.debug(f"Found {len(zeekRotatedFiles)} Zeek live directory files to consider.")
->>>>>>> 9e317d67
 
     # look up the filebeat registry file and try to read it
     fbReg = None
@@ -189,12 +139,7 @@
         with open(fbRegFilename) as f:
             fbReg = LoadFileIfJson(f, attemptLines=True)
 
-<<<<<<< HEAD
-    # Extract file device and inode information from the registry for faster
-    # processing.
-=======
     # Extract file device and inode information from the registry for faster processing
->>>>>>> 9e317d67
     fb_files: list[tuple[int, int]] = []
     for entry in fbReg:
         device = deep_get(entry, ['v', 'FileStateOS', 'device'])
@@ -208,26 +153,18 @@
         checkFile(file, fb_files=fb_files, checkLogs=True, checkArchives=True)
     duration = time.time() - start
     file_rate = len(zeekFoundFiles) / duration
-<<<<<<< HEAD
-    print(f"Checked {len(zeekFoundFiles)} Zeek processed directory files at a rate of {file_rate:.0f} files/second.")
-=======
     logging.debug(
         f"Checked {len(zeekFoundFiles)} Zeek processed directory files at a rate of {file_rate:.0f} files/second."
     )
->>>>>>> 9e317d67
 
     start = time.time()
     for file in zeekRotatedFiles:
         checkFile(file, fb_files=fb_files, checkLogs=False, checkArchives=True)
     duration = time.time() - start
     file_rate = len(zeekRotatedFiles) / duration
-<<<<<<< HEAD
-    print(f"Checked {len(zeekRotatedFiles)} Zeek live directory files at a rate of {file_rate:.0f} files/second.")
-=======
     logging.debug(
         f"Checked {len(zeekRotatedFiles)} Zeek live directory files at a rate of {file_rate:.0f} files/second."
     )
->>>>>>> 9e317d67
 
     # clean up any broken symlinks in the Zeek current/ directory
     if os.path.isdir(zeekCurrentDir):
@@ -235,17 +172,6 @@
             currentFileSpec = os.path.join(zeekCurrentDir, current)
             if os.path.islink(currentFileSpec) and not os.path.exists(currentFileSpec):
                 silentRemove(currentFileSpec)
-<<<<<<< HEAD
-                print(f'Removed dead symlink "{currentFileSpec}"')
-
-    # check the suricata logs (live and otherwise) as well
-    suricata_found_files: list[str] = []
-    for (dir_path, _, filenames) in os.walk(suricataDir):
-        for filename in filenames:
-            path = f"{dir_path}/{filename}"
-            suricata_found_files.append(path)
-    print(f"Found {len(suricata_found_files)} Suricata files to consider.")
-=======
                 logging.info(f'Removed dead symlink "{currentFileSpec}"')
 
     # check the suricata logs (live and otherwise) as well
@@ -255,18 +181,13 @@
             path = f"{dir_path}/{filename}"
             suricata_found_files.append(path)
     logging.debug(f"Found {len(suricata_found_files)} Suricata files to consider.")
->>>>>>> 9e317d67
 
     start = time.time()
     for file in suricata_found_files:
         checkFile(file, fb_files=fb_files, checkLogs=True, checkArchives=False)
     duration = time.time() - start
     file_rate = len(suricata_found_files) / duration
-<<<<<<< HEAD
-    print(f"Checked {len(suricata_found_files)} Suricata files at a rate of {file_rate:.0f} files/second.")
-=======
     logging.debug(f"Checked {len(suricata_found_files)} Suricata files at a rate of {file_rate:.0f} files/second.")
->>>>>>> 9e317d67
 
     # clean up any old and empty directories in Zeek processed/ and suricata non-live directories
     cleanDirSeconds = min(i for i in (cleanLogSeconds, cleanZipSeconds) if i > 0)
@@ -285,11 +206,7 @@
         if dirAge >= cleanDirSeconds:
             try:
                 os.rmdir(dirToRm)
-<<<<<<< HEAD
-                print(f'Removed empty directory "{dirToRm}" (used {dirAge} seconds ago)')
-=======
                 logging.info(f'Removed empty directory "{dirToRm}" (used {dirAge} seconds ago)')
->>>>>>> 9e317d67
             except OSError:
                 pass
 
@@ -309,11 +226,7 @@
             return
         else:
             pruneFiles()
-<<<<<<< HEAD
-            print("Finished pruning files.")
-=======
             logging.debug("Finished pruning files.")
->>>>>>> 9e317d67
         finally:
             os.remove(lockFilename)
 
