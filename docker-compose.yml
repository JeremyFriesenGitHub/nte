# Copyright (c) 2023 Battelle Energy Alliance, LLC.  All rights reserved.

version: '3.7'

################################################################################
# Commonly tweaked configuration options
#-------------------------------------------------------------------------------
x-process-variables: &process-variables
  # docker containers will run processes as unprivileged user with UID:GID
  PUID : 1000
  PGID : 1000
  # for debugging container init via tini (https://github.com/krallin/tini)
  TINI_VERBOSITY : 1

x-auth-variables: &auth-variables
  # authentication method: encrypted HTTP basic authentication ('true') vs LDAP ('false')
  NGINX_BASIC_AUTH : 'true'
  # NGINX LDAP (NGINX_BASIC_AUTH=false) can support LDAP, LDAPS, or LDAP+StartTLS.
  #   For StartTLS, set NGINX_LDAP_TLS_STUNNEL=true to issue the StartTLS command
  #   and use stunnel to tunnel the connection.
  NGINX_LDAP_TLS_STUNNEL : 'false'
  # stunnel will require and verify certificates for StartTLS when one or more
  #   trusted CA certificate files are placed in the ./nginx/ca-trust directory.
  #   For additional security, hostname or IP address checking of the associated
  #   CA certificate(s) can be enabled by providing these values.
  NGINX_LDAP_TLS_STUNNEL_CHECK_HOST : ''
  NGINX_LDAP_TLS_STUNNEL_CHECK_IP : ''
  NGINX_LDAP_TLS_STUNNEL_VERIFY_LEVEL : 2

x-nginx-variables: &nginx-variables
  # Whether or not nginx should use HTTPS. This is almost CERTAINLY what you want.
  #   The only case you may want to set this to false is if you're using another
  #   reverse proxy in front of Malcolm. Even if set to 'false', NGINX will still
  #   listen on port 443 (it just won't be encrypted). If you change this, you'll
  #   probably want to change "0.0.0.0:443:443" to something like
  #   "127.0.0.1:80:443" in the ports section for the nginx-proxy service.
  NGINX_SSL : 'true'
  # Whether or not to write nginx's access.log and error.log to OpenSearch
  NGINX_LOG_ACCESS_AND_ERRORS : 'false'

x-ssl-variables: &ssl-variables
  # When possible, docker containers will automatically add trusted CA certificate files
  #   found in the ./nginx/ca-trust directory (which is bind mounted to /ca-trust).
  PUSER_CA_TRUST : '/var/local/ca-trust'

x-opensearch-variables: &opensearch-variables
  # Used in various services to define the connection to the OpenSearch document store.
  # Whether or not Malcolm will start and use its own local OpenSearch instance as its
  #   primary data store. Set to 'false' if you're connecting to another OpenSearch
  #   cluster, in which case the other environment variables in this section must also
  #   be set with the connection parameters.
  OPENSEARCH_LOCAL : 'true'
  # URL for connecting to OpenSearch instance. When using Malcolm's internal instance
  #   of OpenSearch (i.e., OPENSEARCH_LOCAL is 'true') this should be
  #   'http://opensearch:9200', otherwise specify the primary remote instance URL
  #   in the format 'protocol://host:port'.
  OPENSEARCH_URL : 'http://opensearch:9200'
  # Used when OPENSEARCH_LOCAL is 'false', the cURL-formatted config file contains login
  #   credentials for the primary OpenSearch instance. It can be generated for you by the
  #   ./scripts/auth_setup script. The notable parameters expected from this file would be
  #   user (with a "user:password" value) and "insecure" (if the certificate verification
  #   setting below is 'false'). See cURL config file format at
  #   https://everything.curl.dev/cmdline/configfile. This file is bind mounted locally
  #   from .opensearch.primary.curlrc as /var/local/opensearch.primary.curlrc
  OPENSEARCH_CREDS_CONFIG_FILE : '/var/local/opensearch.primary.curlrc'
  # Whether or not connections to the primary remote OpenSearch instance require full
  #  TLS certificate validation for the connection (this may fail if using self-signed
  #  certificates).
  OPENSEARCH_SSL_CERTIFICATE_VERIFICATION : 'false'
  # Whether or not Malcolm's Logstash instance will forward logs to a secondary remote
  #   OpenSearch instance in addition to the (local or remote) primary instance.
  OPENSEARCH_SECONDARY : 'false'
  # URL for connecting to the secondary remote OpenSearch instance, specified
  #   in the format 'protocol://host:port'.
  OPENSEARCH_SECONDARY_URL : ''
  # Used when OPENSEARCH_SECONDARY is 'true', the cURL-formatted config file contains login
  #   credentials for the secondary OpenSearch instance. The comments describing
  #   OPENSEARCH_CREDS_CONFIG_FILE above also apply here. This file is bind mounted locally
  #   from .opensearch.secondary.curlrc as /var/local/opensearch.secondary.curlrc
  OPENSEARCH_SECONDARY_CREDS_CONFIG_FILE : '/var/local/opensearch.secondary.curlrc'
  # Whether or not connections to the secondary remote OpenSearch instance require full
  #  TLS certificate validation for the connection (this may fail if using self-signed
  #  certificates).
  OPENSEARCH_SECONDARY_SSL_CERTIFICATE_VERIFICATION : 'false'

x-arkime-variables: &arkime-variables
  # Whether or not Arkime is allowed to delete uploaded/captured PCAP (see
  #   https://arkime.com/faq#pcap-deletion)
  MANAGE_PCAP_FILES : 'false'
  # The number of Arkime capture processes allowed to run concurrently
  ARKIME_ANALYZE_PCAP_THREADS : 1
  # MaxMind GeoIP database update API key (see
  #   https://support.maxmind.com/hc/en-us/articles/4407116112539-Using-License-Keys)
  MAXMIND_GEOIP_DB_LICENSE_KEY : '0'

x-zeek-live-variables: &zeek-live-variables
  # Whether or not Zeek should monitor live traffic on a local
  #   interface (PCAP_IFACE variable below specifies capture interfaces)
  ZEEK_LIVE_CAPTURE : 'false'

x-zeek-offline-variables: &zeek-offline-variables
  # Whether or not Zeek should analyze uploaded PCAP files
  ZEEK_AUTO_ANALYZE_PCAP_FILES : 'true'
  # The number of Zeek processes for analyzing uploaded PCAP files allowed
  #   to run concurrently
  ZEEK_AUTO_ANALYZE_PCAP_THREADS : 1
  # Whether or not Zeek should analyze captured PCAP files captured
  #   by netsniff-ng/tcpdump (see PCAP_ENABLE_NETSNIFF and PCAP_ENABLE_TCPDUMP
  #   below). If ZEEK_LIVE_CAPTURE is true, this should be false: otherwise
  #   Zeek will see duplicate traffic.
  ZEEK_ROTATED_PCAP : 'true'

x-zeek-variables: &zeek-variables
  # Specifies the value for Zeek's Intel::item_expiration timeout (-1min to disable)
  ZEEK_INTEL_ITEM_EXPIRATION : '-1min'
  # When querying a TAXII or MISP feed, only process threat indicators that have
  #   been created or modified since the time represented by this value;
  #   it may be either a fixed date/time (01/01/2021) or relative interval (30 days ago)
  ZEEK_INTEL_FEED_SINCE : ''
  # Specifies a cron expression indicating the refresh interval for generating the
  #   Zeek Intelligence Framework files ('' disables automatic refresh)
  ZEEK_INTEL_REFRESH_CRON_EXPRESSION : ''
  # Determines the file extraction behavior for file transfers detected by Zeek
  ZEEK_EXTRACTOR_MODE : 'none'
  # Whether or not files extant in ./zeek-logs/extract_files/ will be ignored on startup
  EXTRACTED_FILE_IGNORE_EXISTING : 'false'
  # Determines the behavior for preservation of Zeek-extracted files
  EXTRACTED_FILE_PRESERVATION : 'quarantined'
  # The minimum size (in bytes) for files to be extracted by Zeek
  EXTRACTED_FILE_MIN_BYTES : 64
  # The maximum size (in bytes) for files to be extracted by Zeek
  EXTRACTED_FILE_MAX_BYTES : 134217728
  # A VirusTotal Public API v.20 used to submit hashes of Zeek-extracted files
  VTOT_API2_KEY : '0'
  # Rate limiting for VirusTotal, ClamAV, YARA and capa with Zeek-extracted files
  VTOT_REQUESTS_PER_MINUTE : 4
  CLAMD_MAX_REQUESTS : 8
  YARA_MAX_REQUESTS : 8
  CAPA_MAX_REQUESTS : 4
  # Whether or not YARA will scan Zeek-extracted files
  EXTRACTED_FILE_ENABLE_YARA : 'false'
  # Whether or not the default YARA ruleset will be ignored and only custom rules used
  EXTRACTED_FILE_YARA_CUSTOM_ONLY : 'false'
  # Whether or not capa will scan Zeek-extracted executables
  EXTRACTED_FILE_ENABLE_CAPA : 'false'
  # Whether or not capa will be extra verbose
  EXTRACTED_FILE_CAPA_VERBOSE : 'false'
  # Whether or not ClamAV will scan Zeek-extracted executables
  EXTRACTED_FILE_ENABLE_CLAMAV : 'false'
  # Whether or not to regularly update rule definitions for file scanning engines
  EXTRACTED_FILE_UPDATE_RULES : 'false'
  # Whether or not to enable debug output for Zeek-extracted file scanning
  EXTRACTED_FILE_PIPELINE_DEBUG : 'false'
  # Whether or not to enable very verbose debug output for Zeek-extracted file scanning
  EXTRACTED_FILE_PIPELINE_DEBUG_EXTRA : 'false'
  # Whether or not to serve the directory containing Zeek-extracted over HTTP at ./extracted-files/
  EXTRACTED_FILE_HTTP_SERVER_ENABLE : 'false'
  # Whether or not Zeek-extracted files served over HTTP will be AES-256-CBC-encrypted
  EXTRACTED_FILE_HTTP_SERVER_ENCRYPT : 'true'
  # Specifies the AES-256-CBC decryption password for encrypted Zeek-extracted files served over HTTP
  EXTRACTED_FILE_HTTP_SERVER_KEY : 'quarantined'
  # Environment variables for tweaking Zeek at runtime (see local.zeek)
  #   Set to any non-blank value to disable the corresponding feature
  ZEEK_DISABLE_HASH_ALL_FILES : ''
  ZEEK_DISABLE_LOG_PASSWORDS : ''
  ZEEK_DISABLE_SSL_VALIDATE_CERTS : ''
  ZEEK_DISABLE_TRACK_ALL_ASSETS : ''
  ZEEK_DISABLE_BEST_GUESS_ICS : 'true'
  ZEEK_DISABLE_SPICY_DHCP : 'true'
  ZEEK_DISABLE_SPICY_DNS : 'true'
  ZEEK_DISABLE_SPICY_HTTP : 'true'
  ZEEK_DISABLE_SPICY_IPSEC : ''
  ZEEK_DISABLE_SPICY_LDAP : ''
  ZEEK_DISABLE_SPICY_OPENVPN : ''
  ZEEK_DISABLE_SPICY_STUN : ''
  ZEEK_DISABLE_SPICY_TAILSCALE : ''
  ZEEK_DISABLE_SPICY_TFTP : ''
  ZEEK_DISABLE_SPICY_WIREGUARD : ''

x-suricata-live-variables: &suricata-live-variables
  # Whether or not Suricata should monitor live traffic on a local
  #   interface (PCAP_IFACE variable below specifies capture interfaces)
  SURICATA_LIVE_CAPTURE : 'false'
  # Specifies the Suricata runmode for live capture (see
  #   https://suricata.readthedocs.io/en/latest/performance/runmodes.html)
  SURICATA_RUNMODE : 'workers'

x-suricata-offline-variables: &suricata-offline-variables
  # Whether or not Suricata should analyze uploaded PCAP files
  SURICATA_AUTO_ANALYZE_PCAP_FILES: 'true'
  # The number of Suricata processes for analyzing uploaded PCAP files allowed
  #   to run concurrently
  SURICATA_AUTO_ANALYZE_PCAP_THREADS : 1
  # Whether or not Suricata should analyze captured PCAP files captured
  #   by netsniff-ng/tcpdump (see PCAP_ENABLE_NETSNIFF and PCAP_ENABLE_TCPDUMP
  #   below). If SURICATA_LIVE_CAPTURE is true, this should be false: otherwise
  #   Suricata will see duplicate traffic.
  SURICATA_ROTATED_PCAP : 'true'

x-suricata-variables: &suricata-variables
  # Whether or not the default Suricata ruleset will be ignored and only custom rules used
  SURICATA_CUSTOM_RULES_ONLY : 'false'
  SURICATA_UPDATE_RULES: 'false'
  SURICATA_UPDATE_DEBUG: 'false'
  SURICATA_UPDATE_ETOPEN: 'true'
  # suricata_config_populate.py can use MANY more environment variables to tweak
  #   suricata.yaml (see https://github.com/OISF/suricata/blob/master/suricata.yaml.in and
  #   https://suricata.readthedocs.io/en/latest/configuration/suricata-yaml.html).
  #   DEFAULT_VARS in that script defines those variables (albeit without the
  #   required `SURICATA_` prefixing each)

x-dashboards-helper-variables: &dashboards-helper-variables
  # Whether or not to set OpenSearch Dashboards to dark mode
  DASHBOARDS_DARKMODE : 'true'
  # The maximum cumulative size of OpenSearch indices containing network traffic metadata
  #   (arkime_sessions3-*) before which the oldest indices will be deleted ('' to disable
  #   storage-based index pruning).
  OPENSEARCH_INDEX_SIZE_PRUNE_LIMIT : '0'
  # Whether to determine the "oldest" indices for storage-based index pruning by creation
  #   date/time ('true') or index name ('false')
  OPENSEARCH_INDEX_SIZE_PRUNE_NAME_SORT : 'false'
  # Parameters for the OpenSearch repository used for index snapshots
  ISM_SNAPSHOT_COMPRESSED : 'false'
  ISM_SNAPSHOT_REPO : 'logs'

x-logstash-variables: &logstash-variables
  # Parameters for tuning Logstash pipelines (see
  #   https://www.elastic.co/guide/en/logstash/current/logstash-settings-file.html)
  pipeline.workers : 3
  pipeline.batch.size : 75
  pipeline.batch.delay : 50
  # Whether or not Logstash will map MAC addresses to vendors for MAC addresses
  LOGSTASH_OUI_LOOKUP                : 'true'
  # Whether or not Logstash will perform severity scoring on network traffic metadata
  LOGSTASH_SEVERITY_SCORING          : 'true'
  # Whether or not Logstash will perform a reverse DNS lookup for external IP addresses
  LOGSTASH_REVERSE_DNS               : 'false'
  # Whether or not Logstash will enrich network traffic metadata directly from net-map.json
  LOGSTASH_NETWORK_MAP_ENRICHMENT    : 'true'
  # Whether or not Logstash will enrich network traffic metadata via NetBox API calls
  LOGSTASH_NETBOX_ENRICHMENT         : 'false'

x-filebeat-variables: &filebeat-variables
  # filebeat parameters used for monitoring log files containing network traffic metadata
  #   (see https://www.elastic.co/guide/en/beats/filebeat/current/filebeat-input-log.html)
  FILEBEAT_SCAN_FREQUENCY : '10s'
  FILEBEAT_CLEAN_INACTIVE : '180m'
  FILEBEAT_IGNORE_OLDER : '120m'
  FILEBEAT_CLOSE_INACTIVE : '120s'
  FILEBEAT_CLOSE_INACTIVE_LIVE : '90m'
  FILEBEAT_CLOSE_RENAMED : 'true'
  FILEBEAT_CLOSE_REMOVED : 'true'
  FILEBEAT_CLOSE_EOF : 'true'
  FILEBEAT_CLEAN_REMOVED : 'true'
  # Whether or not to expose a filebeat TCP input listener (see
  #    https://www.elastic.co/guide/en/beats/filebeat/current/filebeat-input-tcp.html)
  FILEBEAT_TCP_LISTEN : 'false'
  # Log format expected for events sent to the filebeat TCP input listener ('json' or 'raw')
  FILEBEAT_TCP_LOG_FORMAT : 'raw'
  # Source field name to parse (when FILEBEAT_TCP_LOG_FORMAT is 'json') for events sent to the
  #    filebeat TCP input listener
  FILEBEAT_TCP_PARSE_SOURCE_FIELD : 'message'
  # Target field name to store decoded JSON fields (when FILEBEAT_TCP_LOG_FORMAT is 'json') for
  #    events sent to the filebeat TCP input listener
  FILEBEAT_TCP_PARSE_TARGET_FIELD : ''
  # Name of field to drop (if it exists) in events sent to the filebeat TCP input listener
  FILEBEAT_TCP_PARSE_DROP_FIELD : ''
  # Tag to append to events sent to the filebeat TCP input listener
  FILEBEAT_TCP_TAG : '_malcolm_beats'

x-netbox-variables: &netbox-variables
  # Parameters related to NetBox (and supporting tools). Note that other more specific parameters
  #   can also be configured in the env_file files for netbox* services
  # The name of the default "site" to be created upon NetBox initialization, and to be queried
  #   for enrichment (see LOGSTASH_NETBOX_ENRICHMENT)
  NETBOX_DEFAULT_SITE : 'Malcolm'
  # Whether to disable Malcolm's NetBox instance ('true') or not ('false')
  NETBOX_DISABLED : &netboxdisabled 'true'
  NETBOX_POSTGRES_DISABLED : *netboxdisabled
  NETBOX_REDIS_DISABLED : *netboxdisabled
  NETBOX_REDIS_CACHE_DISABLED : *netboxdisabled
  # Whether or not to periodically query network traffic metadata and use it to populate NetBox
  NETBOX_CRON : 'false'
  # If using the NetBox interface to create API tokens, set this
  #   (see https://docs.djangoproject.com/en/4.1/ref/settings/#csrf-trusted-origins)
  # CSRF_TRUSTED_ORIGINS : 'https://malcolm.example.org'

x-common-upload-variables: &common-upload-variables
  # Whether or not to automatically apply tags based (on the PCAP filename) to network traffic metadata
  #   parsed from uploaded PCAP files
  AUTO_TAG : 'true'
  # The node name (e.g., the hostname of this machine running Malcolm) to associate with
  #   network traffic metadata
  PCAP_NODE_NAME : 'malcolm'
  # Whether or not to enable debug output for processing uploaded/captured PCAP files
  PCAP_PIPELINE_DEBUG : 'false'
  # Whether or not to enable very verbose debug output for processing uploaded/captured PCAP files
  PCAP_PIPELINE_DEBUG_EXTRA : 'false'
  # Whether or not PCAP files extant in ./pcap/ will be ignored on startup
  PCAP_PIPELINE_IGNORE_PREEXISTING : 'false'
  # 'pcap-monitor' to match the name of the container providing the uploaded/captured PCAP file
  #   monitoring service
  PCAP_MONITOR_HOST : 'pcap-monitor'
  # The age (in minutes) at which already-processed log files containing network traffic metadata should
  #   be pruned from the filesystem
  LOG_CLEANUP_MINUTES : 360
  # The age (in minutes) at which the compressed archives containing already-processed log files should
  #   be pruned from the filesystem
  ZIP_CLEANUP_MINUTES : 720

x-common-lookup-variables: &common-lookup-variables
  # Whether or not domain names (from DNS queries and SSL server names) will be assigned entropy scores
  #   as calculated by freq
  FREQ_LOOKUP : 'true'
  # When severity scoring is enabled, this variable indicates the entropy threshold for
  #   assigning severity to events with entropy scores calculated by freq;
  #   a lower value will only assign severity scores to fewer domain names with higher entropy
  FREQ_SEVERITY_THRESHOLD : '2.0'
  # When severity scoring is enabled, this variable indicates the size threshold (in megabytes)
  #   for assigning severity to large connections or file transfers
  TOTAL_MEGABYTES_SEVERITY_THRESHOLD : 1000
  # When severity scoring is enabled, this variable indicates the duration threshold (in seconds)
  #   for assigning severity to long connections
  CONNECTION_SECONDS_SEVERITY_THRESHOLD : 3600
  # When severity scoring is enabled, this variable defines a comma-separated list of
  #   sensitive countries (using ISO 3166-1 alpha-2 codes)
  SENSITIVE_COUNTRY_CODES : 'AM,AZ,BY,CN,CU,DZ,GE,HK,IL,IN,IQ,IR,KG,KP,KZ,LY,MD,MO,PK,RU,SD,SS,SY,TJ,TM,TW,UA,UZ'

x-common-beats-variables: &common-beats-variables
  # Whether or not Logstash will use require encrypted communications for any external
  #   Beats-based forwarders from which it will accept logs
  BEATS_SSL : 'true'

x-pcap-capture-variables: &pcap-capture-variables
  # Whether or not netsniff-ng should create PCAP files from live traffic on a local
  #   interface for analysis by Arkime capture (should be 'false' if PCAP_ENABLE_TCPDUMP
  #   is 'true')
  PCAP_ENABLE_NETSNIFF : 'false'
  # Whether or not tcpdump should create PCAP files from live traffic on a local
  #   interface for analysis by Arkime capture (should be 'false' if PCAP_ENABLE_NETSNIFF
  #   is 'true')
  PCAP_ENABLE_TCPDUMP : 'false'
  # Specifies local network interface(s) for local packet capture if PCAP_ENABLE_NETSNIFF,
  #   PCAP_ENABLE_TCPDUMP, ZEEK_LIVE_CAPTURE or SURICATA_LIVE_CAPTURE are 'true'
  PCAP_IFACE : 'lo'
  # Whether or not ethtool will disable NIC hardware offloading features and adjust
  #   ring buffer sizes for capture interface(s) (should be 'true' if the interface(s) are
  #   being used for capture only, 'false' if they are being used for management/communication)
  PCAP_IFACE_TWEAK : 'false'
  # Specifies how large a locally-captured PCAP file can become (in megabytes) before
  #   it is closed for processing and a new PCAP file created
  PCAP_ROTATE_MEGABYTES : 4096
  # Specifies a time interval (in minutes) after which a locally-captured PCAP file
  #   will be closed for processing and a new PCAP file created
  PCAP_ROTATE_MINUTES : 10
  # Specifies a tcpdump-style filter expression for local packet capture ('' to capture all traffic)
  PCAP_FILTER : ''
################################################################################

services:
  opensearch:
    build:
      context: .
      dockerfile: Dockerfiles/opensearch.Dockerfile
<<<<<<< HEAD
    image: ghcr.io/idaholab/malcolmnetsec/opensearch:kubernetes
=======
    image: ghcr.io/idaholab/malcolm/opensearch:23.03.1
>>>>>>> df7f1c9d
    restart: "no"
    stdin_open: false
    tty: true
    hostname: opensearch
    networks:
      - default
    environment:
      << : *process-variables
      << : *ssl-variables
      << : *opensearch-variables
      logger.level : 'INFO'
      bootstrap.memory_lock : 'true'
      MAX_LOCKED_MEMORY : 'unlimited'
      OPENSEARCH_JAVA_OPTS : '-server -Xms4g -Xmx4g -Xss256k -XX:-HeapDumpOnOutOfMemoryError -Djava.security.egd=file:/dev/./urandom -Dlog4j.formatMsgNoLookups=true'
      VIRTUAL_HOST : 'os.malcolm.local'
      discovery.type : 'single-node'
      cluster.routing.allocation.disk.threshold_enabled : 'false'
      cluster.routing.allocation.node_initial_primaries_recoveries : 8
      indices.query.bool.max_clause_count : 4096
      path.repo : '/opt/opensearch/backup'
    ulimits:
      memlock:
        soft: -1
        hard: -1
    cap_add:
      - IPC_LOCK
    volumes:
      - ./nginx/ca-trust:/var/local/ca-trust:ro
      - ./.opensearch.primary.curlrc:/var/local/opensearch.primary.curlrc:ro
      - ./.opensearch.secondary.curlrc:/var/local/opensearch.secondary.curlrc:ro
      - ./opensearch:/usr/share/opensearch/data:delegated
      - ./opensearch-backup:/opt/opensearch/backup:delegated
      - ./opensearch/opensearch.keystore:/usr/share/opensearch/config/opensearch.keystore:rw
    healthcheck:
      test: ["CMD", "curl", "--silent", "--fail", "http://localhost:9200"]
      interval: 30s
      timeout: 15s
      retries: 3
      start_period: 180s
  dashboards-helper:
    build:
      context: .
      dockerfile: Dockerfiles/dashboards-helper.Dockerfile
<<<<<<< HEAD
    image: ghcr.io/idaholab/malcolmnetsec/dashboards-helper:kubernetes
=======
    image: ghcr.io/idaholab/malcolm/dashboards-helper:23.03.1
>>>>>>> df7f1c9d
    restart: "no"
    stdin_open: false
    tty: true
    hostname: dashboards-helper
    networks:
      - default
    environment:
      << : *process-variables
      << : *ssl-variables
      << : *opensearch-variables
      << : *dashboards-helper-variables
      DASHBOARDS_URL : 'http://dashboards:5601/dashboards'
      VIRTUAL_HOST : 'dashboards-helper.malcolm.local'
      ARKIME_INDEX_PATTERN : 'arkime_sessions3-*'
      ARKIME_INDEX_PATTERN_ID : 'arkime_sessions3-*'
      ARKIME_INDEX_TIME_FIELD : 'firstPacket'
      CREATE_OS_ARKIME_SESSION_INDEX : 'true'
    depends_on:
      - opensearch
    volumes:
      - ./nginx/ca-trust:/var/local/ca-trust:ro
      - ./.opensearch.primary.curlrc:/var/local/opensearch.primary.curlrc:ro
      - ./.opensearch.secondary.curlrc:/var/local/opensearch.secondary.curlrc:ro
    healthcheck:
      test: ["CMD", "supervisorctl", "status", "cron", "maps"]
      interval: 60s
      timeout: 15s
      retries: 3
      start_period: 30s
  dashboards:
    build:
      context: .
      dockerfile: Dockerfiles/dashboards.Dockerfile
<<<<<<< HEAD
    image: ghcr.io/idaholab/malcolmnetsec/dashboards:kubernetes
=======
    image: ghcr.io/idaholab/malcolm/dashboards:23.03.1
>>>>>>> df7f1c9d
    restart: "no"
    stdin_open: false
    tty: true
    hostname: dashboards
    networks:
      - default
    environment:
      << : *process-variables
      << : *ssl-variables
      << : *opensearch-variables
      VIRTUAL_HOST : 'dashboards.malcolm.local'
    depends_on:
      - opensearch
      - dashboards-helper
    volumes:
      - ./nginx/ca-trust:/var/local/ca-trust:ro
      - ./.opensearch.primary.curlrc:/var/local/opensearch.primary.curlrc:ro
    healthcheck:
      test: ["CMD", "curl", "--silent", "--fail", "http://localhost:5601/dashboards/api/status"]
      interval: 30s
      timeout: 15s
      retries: 3
      start_period: 210s
  logstash:
    build:
      context: .
      dockerfile: Dockerfiles/logstash.Dockerfile
<<<<<<< HEAD
    image: ghcr.io/idaholab/malcolmnetsec/logstash-oss:kubernetes
=======
    image: ghcr.io/idaholab/malcolm/logstash-oss:23.03.1
>>>>>>> df7f1c9d
    restart: "no"
    stdin_open: false
    tty: true
    hostname: logstash
    networks:
      - default
    ulimits:
      memlock:
        soft: -1
        hard: -1
    cap_add:
      - IPC_LOCK
    env_file: ./netbox/env/netbox.env
    environment:
      << : *process-variables
      << : *ssl-variables
      << : *opensearch-variables
      << : *netbox-variables
      << : *logstash-variables
      << : *common-beats-variables
      << : *common-lookup-variables
      LS_JAVA_OPTS : '-server -Xms2g -Xmx2g -Xss1536k -XX:-HeapDumpOnOutOfMemoryError -Djava.security.egd=file:/dev/./urandom -Dlog4j.formatMsgNoLookups=true'
    depends_on:
      - opensearch
    ports:
      - "127.0.0.1:5044:5044"
    volumes:
      - ./nginx/ca-trust:/var/local/ca-trust:ro
      - ./.opensearch.primary.curlrc:/var/local/opensearch.primary.curlrc:ro
      - ./.opensearch.secondary.curlrc:/var/local/opensearch.secondary.curlrc:ro
      - ./logstash/config/logstash.yml:/usr/share/logstash/config/logstash.orig.yml:ro
      - ./logstash/pipelines:/usr/share/logstash/malcolm-pipelines.available:ro
      - ./logstash/patterns:/usr/share/logstash/malcolm-patterns:ro
      - ./logstash/ruby:/usr/share/logstash/malcolm-ruby:ro
      - ./logstash/maps/malcolm_severity.yaml:/etc/malcolm_severity.yaml:ro
      - ./logstash/certs/ca.crt:/certs/ca.crt:ro
      - ./logstash/certs/server.crt:/certs/server.crt:ro
      - ./logstash/certs/server.key:/certs/server.key:ro
      - ./net-map.json:/usr/share/logstash/config/net-map.json:ro
    healthcheck:
      test: ["CMD", "curl", "--silent", "--fail", "http://localhost:9600"]
      interval: 30s
      timeout: 15s
      retries: 3
      start_period: 600s
  filebeat:
    build:
      context: .
      dockerfile: Dockerfiles/filebeat.Dockerfile
<<<<<<< HEAD
    image: ghcr.io/idaholab/malcolmnetsec/filebeat-oss:kubernetes
=======
    image: ghcr.io/idaholab/malcolm/filebeat-oss:23.03.1
>>>>>>> df7f1c9d
    restart: "no"
    stdin_open: false
    tty: true
    hostname: filebeat
    networks:
      - default
    environment:
      << : *process-variables
      << : *ssl-variables
      << : *nginx-variables
      << : *opensearch-variables
      << : *filebeat-variables
      << : *common-upload-variables
      << : *common-beats-variables
      FILEBEAT_ZEEK_LOG_PATH : '/zeek/current'
      FILEBEAT_ZEEK_LOG_LIVE_PATH : '/zeek/live'
      FILEBEAT_SURICATA_LOG_PATH : '/suricata'
      FILEBEAT_NGINX_LOG_PATH : '/nginx'
    depends_on:
      - logstash
    ports:
      - "127.0.0.1:5045:5045"
    volumes:
      - ./nginx/ca-trust:/var/local/ca-trust:ro
      - ./.opensearch.primary.curlrc:/var/local/opensearch.primary.curlrc:ro
      - nginx-log-path:/nginx:ro
      - ./zeek-logs:/zeek
      - ./suricata-logs:/suricata
      - ./filebeat/certs/ca.crt:/certs/ca.crt:ro
      - ./filebeat/certs/client.crt:/certs/client.crt:ro
      - ./filebeat/certs/client.key:/certs/client.key:ro
    healthcheck:
      test: ["CMD", "supervisorctl", "status", "filebeat"]
      interval: 30s
      timeout: 15s
      retries: 3
      start_period: 60s
  arkime:
    build:
      context: .
      dockerfile: Dockerfiles/arkime.Dockerfile
<<<<<<< HEAD
    image: ghcr.io/idaholab/malcolmnetsec/arkime:kubernetes
=======
    image: ghcr.io/idaholab/malcolm/arkime:23.03.1
>>>>>>> df7f1c9d
    restart: "no"
    stdin_open: false
    tty: true
    hostname: arkime
    networks:
      - default
    env_file:
      - ./auth.env
    environment:
      << : *process-variables
      << : *ssl-variables
      << : *opensearch-variables
      << : *common-upload-variables
      << : *arkime-variables
      VIRTUAL_HOST : 'arkime.malcolm.local'
      OPENSEARCH_MAX_SHARDS_PER_NODE : 2500
      VIEWER : 'on'
      WISE : 'on'
    ulimits:
      memlock:
        soft: -1
        hard: -1
    depends_on:
      - opensearch
    volumes:
      - ./nginx/ca-trust:/var/local/ca-trust:ro
      - ./.opensearch.primary.curlrc:/var/local/opensearch.primary.curlrc:ro
      - ./pcap:/data/pcap
      - ./arkime-logs:/opt/arkime/logs
      - ./arkime-raw:/opt/arkime/raw
      - ./arkime/etc/config.ini:/opt/arkime/etc/config.orig.ini:ro
      - ./arkime/etc/user_settings.json:/opt/arkime/etc/user_settings.json:ro
      - ./arkime/wise/source.zeeklogs.js:/opt/arkime/wiseService/source.zeeklogs.js:ro
    healthcheck:
      test: ["CMD", "curl", "--insecure", "--silent", "--fail", "https://localhost:8005/_ns_/nstest.html"]
      interval: 90s
      timeout: 30s
      retries: 3
      start_period: 210s
  zeek:
    build:
      context: .
      dockerfile: Dockerfiles/zeek.Dockerfile
<<<<<<< HEAD
    image: ghcr.io/idaholab/malcolmnetsec/zeek:kubernetes
=======
    image: ghcr.io/idaholab/malcolm/zeek:23.03.1
>>>>>>> df7f1c9d
    restart: "no"
    stdin_open: false
    tty: true
    hostname: zeek
    networks:
      - default
    ulimits:
      memlock:
        soft: -1
        hard: -1
    cap_add:
      - IPC_LOCK
      - NET_ADMIN
      - NET_RAW
      - SYS_ADMIN
    environment:
      << : *process-variables
      << : *ssl-variables
      << : *common-upload-variables
      << : *zeek-variables
      << : *zeek-offline-variables
      ZEEK_PCAP_PROCESSOR : 'true'
      ZEEK_CRON : 'false'
    depends_on:
      - opensearch
    volumes:
      - ./nginx/ca-trust:/var/local/ca-trust:ro
      - ./pcap:/pcap
      - ./zeek-logs/upload:/zeek/upload
      - ./zeek-logs/extract_files:/zeek/extract_files
      - ./zeek/config/local.zeek:/opt/zeek/share/zeek/site/local.zeek:ro
      - ./zeek/intel:/opt/zeek/share/zeek/site/intel
    healthcheck:
      test: ["CMD", "supervisorctl", "status", "pcap-zeek"]
      interval: 30s
      timeout: 15s
      retries: 3
      start_period: 60s
  zeek-live:
    build:
      context: .
      dockerfile: Dockerfiles/zeek.Dockerfile
<<<<<<< HEAD
    image: ghcr.io/idaholab/malcolmnetsec/zeek:kubernetes
=======
    image: ghcr.io/idaholab/malcolm/zeek:23.03.1
>>>>>>> df7f1c9d
    restart: "no"
    stdin_open: false
    tty: true
    network_mode: host
    ulimits:
      memlock:
        soft: -1
        hard: -1
    cap_add:
      - IPC_LOCK
      - NET_ADMIN
      - NET_RAW
      - SYS_ADMIN
    environment:
      << : *process-variables
      << : *ssl-variables
      << : *common-upload-variables
      << : *zeek-variables
      << : *zeek-live-variables
      << : *pcap-capture-variables
      ZEEK_PCAP_PROCESSOR : 'false'
      ZEEK_CRON : 'true'
      ZEEK_LOG_PATH : '/zeek/live'
      ZEEK_INTEL_PATH : '/opt/zeek/share/zeek/site/intel'
      EXTRACT_FILES_PATH : '/zeek/extract_files'
    volumes:
      - ./nginx/ca-trust:/var/local/ca-trust:ro
      - ./zeek-logs/live:/zeek/live
      - ./zeek-logs/extract_files:/zeek/extract_files
      - ./zeek/config/local.zeek:/opt/zeek/share/zeek/site/local.zeek:ro
      - ./zeek/intel:/opt/zeek/share/zeek/site/intel
  suricata:
    build:
      context: .
      dockerfile: Dockerfiles/suricata.Dockerfile
<<<<<<< HEAD
    image: ghcr.io/idaholab/malcolmnetsec/suricata:kubernetes
=======
    image: ghcr.io/idaholab/malcolm/suricata:23.03.1
>>>>>>> df7f1c9d
    restart: "no"
    stdin_open: false
    tty: true
    hostname: suricata
    networks:
      - default
    ulimits:
      memlock:
        soft: -1
        hard: -1
    cap_add:
      - IPC_LOCK
      - NET_ADMIN
      - NET_RAW
      - SYS_ADMIN
    environment:
      << : *process-variables
      << : *ssl-variables
      << : *common-upload-variables
      << : *suricata-variables
      << : *suricata-offline-variables
      SURICATA_PCAP_PROCESSOR : 'true'
    depends_on:
      - logstash
    volumes:
      - ./nginx/ca-trust:/var/local/ca-trust:ro
      - ./suricata-logs:/var/log/suricata
      - ./pcap:/data/pcap
      - ./suricata/rules:/opt/suricata/rules:ro
    healthcheck:
      test: ["CMD", "supervisorctl", "status", "pcap-suricata"]
      interval: 30s
      timeout: 15s
      retries: 3
      start_period: 120s
  suricata-live:
    build:
      context: .
      dockerfile: Dockerfiles/suricata.Dockerfile
<<<<<<< HEAD
    image: ghcr.io/idaholab/malcolmnetsec/suricata:kubernetes
=======
    image: ghcr.io/idaholab/malcolm/suricata:23.03.1
>>>>>>> df7f1c9d
    restart: "no"
    stdin_open: false
    tty: true
    network_mode: host
    ulimits:
      memlock:
        soft: -1
        hard: -1
    cap_add:
      - IPC_LOCK
      - NET_ADMIN
      - NET_RAW
      - SYS_ADMIN
    environment:
      << : *process-variables
      << : *ssl-variables
      << : *common-upload-variables
      << : *suricata-variables
      << : *suricata-live-variables
      << : *pcap-capture-variables
      SURICATA_PCAP_PROCESSOR : 'false'
    volumes:
      - ./nginx/ca-trust:/var/local/ca-trust:ro
      - ./suricata-logs:/var/log/suricata
      - ./suricata/rules:/opt/suricata/rules:ro
  file-monitor:
    build:
      context: .
      dockerfile: Dockerfiles/file-monitor.Dockerfile
<<<<<<< HEAD
    image: ghcr.io/idaholab/malcolmnetsec/file-monitor:kubernetes
=======
    image: ghcr.io/idaholab/malcolm/file-monitor:23.03.1
>>>>>>> df7f1c9d
    restart: "no"
    stdin_open: false
    tty: true
    hostname: file-monitor
    networks:
      - default
    environment:
      << : *process-variables
      << : *ssl-variables
      << : *zeek-variables
      VIRTUAL_HOST : 'file-monitor.malcolm.local'
    volumes:
      - ./nginx/ca-trust:/var/local/ca-trust:ro
      - ./zeek-logs/extract_files:/zeek/extract_files
      - ./zeek-logs/current:/zeek/logs
      - ./yara/rules:/yara-rules/custom:ro
    healthcheck:
      test: ["CMD", "supervisorctl", "status", "watcher", "logger"]
      interval: 30s
      timeout: 15s
      retries: 3
      start_period: 60s
  pcap-capture:
    build:
      context: .
      dockerfile: Dockerfiles/pcap-capture.Dockerfile
<<<<<<< HEAD
    image: ghcr.io/idaholab/malcolmnetsec/pcap-capture:kubernetes
=======
    image: ghcr.io/idaholab/malcolm/pcap-capture:23.03.1
>>>>>>> df7f1c9d
    restart: "no"
    stdin_open: false
    tty: true
    network_mode: host
    ulimits:
      memlock:
        soft: -1
        hard: -1
    cap_add:
      - IPC_LOCK
      - NET_ADMIN
      - NET_RAW
      - SYS_ADMIN
    environment:
      << : *process-variables
      << : *ssl-variables
      << : *pcap-capture-variables
    volumes:
      - ./nginx/ca-trust:/var/local/ca-trust:ro
      - ./pcap/upload:/pcap
  pcap-monitor:
    build:
      context: .
      dockerfile: Dockerfiles/pcap-monitor.Dockerfile
<<<<<<< HEAD
    image: ghcr.io/idaholab/malcolmnetsec/pcap-monitor:kubernetes
=======
    image: ghcr.io/idaholab/malcolm/pcap-monitor:23.03.1
>>>>>>> df7f1c9d
    restart: "no"
    stdin_open: false
    tty: true
    hostname: pcapmon
    networks:
      - default
    environment:
      << : *process-variables
      << : *ssl-variables
      << : *opensearch-variables
      << : *common-upload-variables
    depends_on:
      - opensearch
    volumes:
      - ./nginx/ca-trust:/var/local/ca-trust:ro
      - ./.opensearch.primary.curlrc:/var/local/opensearch.primary.curlrc:ro
      - ./zeek-logs:/zeek
      - ./pcap:/pcap
    healthcheck:
      test: ["CMD", "supervisorctl", "status", "watch-upload", "pcap-publisher"]
      interval: 30s
      timeout: 15s
      retries: 3
      start_period: 90s
  upload:
    build:
      context: .
      dockerfile: Dockerfiles/file-upload.Dockerfile
<<<<<<< HEAD
    image: ghcr.io/idaholab/malcolmnetsec/file-upload:kubernetes
=======
    image: ghcr.io/idaholab/malcolm/file-upload:23.03.1
>>>>>>> df7f1c9d
    restart: "no"
    stdin_open: false
    tty: true
    hostname: upload
    networks:
      - default
    env_file:
      - ./auth.env
    environment:
      << : *process-variables
      << : *ssl-variables
      SITE_NAME : 'Capture File and Log Archive Upload'
      VIRTUAL_HOST : 'upload.malcolm.local'
    depends_on:
      - arkime
    ports:
      - "127.0.0.1:8022:22"
    volumes:
      - ./nginx/ca-trust:/var/local/ca-trust:ro
      - ./pcap/upload:/var/www/upload/server/php/chroot/files
    healthcheck:
      test: ["CMD", "wget", "-qO-", "http://localhost"]
      interval: 30s
      timeout: 15s
      retries: 3
      start_period: 60s
  htadmin:
<<<<<<< HEAD
    image: ghcr.io/idaholab/malcolmnetsec/htadmin:kubernetes
=======
    image: ghcr.io/idaholab/malcolm/htadmin:23.03.1
>>>>>>> df7f1c9d
    build:
      context: .
      dockerfile: Dockerfiles/htadmin.Dockerfile
    restart: "no"
    stdin_open: false
    tty: true
    hostname: htadmin
    networks:
      - default
    environment:
      << : *process-variables
      << : *ssl-variables
      << : *auth-variables
      VIRTUAL_HOST : 'htadmin.malcolm.local'
    volumes:
      - ./nginx/ca-trust:/var/local/ca-trust:ro
      - ./htadmin/config.ini:/var/www/htadmin/config/config.ini:rw
      - ./htadmin/metadata:/var/www/htadmin/config/metadata:rw
      - ./nginx/htpasswd:/var/www/htadmin/config/htpasswd:rw
    healthcheck:
      test: ["CMD", "curl", "--silent", "--fail", "http://localhost"]
      interval: 60s
      timeout: 15s
      retries: 3
      start_period: 60s
  freq:
<<<<<<< HEAD
    image: ghcr.io/idaholab/malcolmnetsec/freq:kubernetes
=======
    image: ghcr.io/idaholab/malcolm/freq:23.03.1
>>>>>>> df7f1c9d
    build:
      context: .
      dockerfile: Dockerfiles/freq.Dockerfile
    restart: "no"
    stdin_open: false
    tty: true
    hostname: freq
    networks:
      - default
    environment:
      << : *process-variables
      << : *ssl-variables
      << : *common-lookup-variables
      VIRTUAL_HOST : 'freq.malcolm.local'
    volumes:
      - ./nginx/ca-trust:/var/local/ca-trust:ro
    healthcheck:
      test: ["CMD", "curl", "--silent", "--fail", "http://localhost:10004"]
      interval: 30s
      timeout: 15s
      retries: 3
      start_period: 60s
  name-map-ui:
<<<<<<< HEAD
    image: ghcr.io/idaholab/malcolmnetsec/name-map-ui:kubernetes
=======
    image: ghcr.io/idaholab/malcolm/name-map-ui:23.03.1
>>>>>>> df7f1c9d
    build:
      context: .
      dockerfile: Dockerfiles/name-map-ui.Dockerfile
    restart: "no"
    stdin_open: false
    tty: true
    hostname: name-map-ui
    networks:
      - default
    environment:
      << : *process-variables
      << : *ssl-variables
      VIRTUAL_HOST : 'name-map-ui.malcolm.local'
    volumes:
      - ./nginx/ca-trust:/var/local/ca-trust:ro
      - ./net-map.json:/var/www/html/maps/net-map.json:rw
    healthcheck:
      test: ["CMD", "curl", "--silent", "--fail", "http://localhost:8080/fpm-ping"]
      interval: 30s
      timeout: 15s
      retries: 3
      start_period: 60s
  netbox:
<<<<<<< HEAD
    image: ghcr.io/idaholab/malcolmnetsec/netbox:kubernetes
=======
    image: ghcr.io/idaholab/malcolm/netbox:23.03.1
>>>>>>> df7f1c9d
    build:
      context: .
      dockerfile: Dockerfiles/netbox.Dockerfile
    restart: "no"
    stdin_open: false
    tty: true
    hostname: netbox
    networks:
      - default
    env_file: ./netbox/env/netbox.env
    environment:
      << : *process-variables
      << : *ssl-variables
      << : *netbox-variables
      VIRTUAL_HOST : 'netbox.malcolm.local'
    depends_on:
      - netbox-postgres
      - netbox-redis
      - netbox-redis-cache
    volumes:
      - ./nginx/ca-trust:/var/local/ca-trust:ro
      - ./netbox/config/configuration:/etc/netbox/config:ro
      - ./netbox/config/reports:/etc/netbox/reports:ro
      - ./netbox/config/scripts:/etc/netbox/scripts:ro
      - ./netbox/media:/opt/netbox/netbox/media:rw
      - ./net-map.json:/usr/local/share/net-map.json:ro
      - ./netbox/service-template-defaults.json:/etc/service-template-defaults.json:ro
    healthcheck:
      test: ["CMD", "curl", "--silent", "http://localhost:8080/netbox/api/" ]
      interval: 60s
      timeout: 15s
      retries: 3
      start_period: 120s
  netbox-postgres:
<<<<<<< HEAD
    image: ghcr.io/idaholab/malcolmnetsec/postgresql:kubernetes
=======
    image: ghcr.io/idaholab/malcolm/postgresql:23.03.1
>>>>>>> df7f1c9d
    build:
      context: .
      dockerfile: Dockerfiles/postgresql.Dockerfile
    restart: "no"
    stdin_open: false
    tty: true
    hostname: netbox-postgres
    networks:
      - default
    env_file: ./netbox/env/postgres.env
    environment:
      << : *process-variables
      << : *ssl-variables
      << : *netbox-variables
      VIRTUAL_HOST : 'netbox-postgres.malcolm.local'
    volumes:
      - ./nginx/ca-trust:/var/local/ca-trust:ro
      - ./netbox/postgres:/var/lib/postgresql/data:rw
    healthcheck:
      test: [ "CMD-SHELL", "[[ $${NETBOX_POSTGRES_DISABLED} == 'true' ]] || pg_isready -d $${POSTGRES_DB} -U $${POSTGRES_USER}" ]
      interval: 60s
      timeout: 15s
      retries: 3
      start_period: 45s
  netbox-redis:
<<<<<<< HEAD
    image: ghcr.io/idaholab/malcolmnetsec/redis:kubernetes
=======
    image: ghcr.io/idaholab/malcolm/redis:23.03.1
>>>>>>> df7f1c9d
    build:
      context: .
      dockerfile: Dockerfiles/redis.Dockerfile
    restart: "no"
    stdin_open: false
    tty: true
    hostname: netbox-redis
    networks:
      - default
    env_file: ./netbox/env/redis.env
    environment:
      << : *process-variables
      << : *ssl-variables
      << : *netbox-variables
      VIRTUAL_HOST : 'netbox-redis.malcolm.local'
    command:
      - sh
      - -c
      - redis-server --appendonly yes --requirepass $$REDIS_PASSWORD
    volumes:
      - ./nginx/ca-trust:/var/local/ca-trust:ro
      - ./netbox/redis:/data
    healthcheck:
      test: ["CMD-SHELL", "[[ $${NETBOX_REDIS_DISABLED} == 'true' ]] || ( pidof redis-server || exit 1 )" ]
      interval: 60s
      timeout: 15s
      retries: 3
      start_period: 45s
  netbox-redis-cache:
<<<<<<< HEAD
    image: ghcr.io/idaholab/malcolmnetsec/redis:kubernetes
=======
    image: ghcr.io/idaholab/malcolm/redis:23.03.1
>>>>>>> df7f1c9d
    build:
      context: .
      dockerfile: Dockerfiles/redis.Dockerfile
    restart: "no"
    stdin_open: false
    tty: true
    hostname: netbox-redis-cache
    networks:
      - default
    env_file: ./netbox/env/redis-cache.env
    environment:
      << : *process-variables
      << : *ssl-variables
      << : *netbox-variables
      VIRTUAL_HOST : 'netbox-redis-cache.malcolm.local'
    command:
      - sh
      - -c
      - redis-server --requirepass $$REDIS_PASSWORD
    volumes:
      - ./nginx/ca-trust:/var/local/ca-trust:ro
    healthcheck:
      test: ["CMD-SHELL", "[[ $${NETBOX_REDIS_DISABLED} == 'true' ]] || ( pidof redis-server || exit 1 )" ]
      interval: 60s
      timeout: 15s
      retries: 3
      start_period: 45s
  api:
<<<<<<< HEAD
    image: ghcr.io/idaholab/malcolmnetsec/api:kubernetes
=======
    image: ghcr.io/idaholab/malcolm/api:23.03.1
>>>>>>> df7f1c9d
    build:
      context: .
      dockerfile: Dockerfiles/api.Dockerfile
    command: gunicorn --bind 0:5000 manage:app
    restart: "no"
    stdin_open: false
    tty: true
    hostname: api
    networks:
      - default
    environment:
      << : *process-variables
      << : *ssl-variables
      << : *opensearch-variables
      VIRTUAL_HOST : 'api.malcolm.local'
    volumes:
      - ./nginx/ca-trust:/var/local/ca-trust:ro
      - ./.opensearch.primary.curlrc:/var/local/opensearch.primary.curlrc:ro
    healthcheck:
      test: ["CMD", "curl", "--silent", "--fail", "http://localhost:5000/ping"]
      interval: 30s
      timeout: 15s
      retries: 3
      start_period: 60s
  nginx-proxy:
    build:
      context: .
      dockerfile: Dockerfiles/nginx.Dockerfile
<<<<<<< HEAD
    image: ghcr.io/idaholab/malcolmnetsec/nginx-proxy:kubernetes
=======
    image: ghcr.io/idaholab/malcolm/nginx-proxy:23.03.1
>>>>>>> df7f1c9d
    restart: "no"
    stdin_open: false
    tty: true
    hostname: nginx-proxy
    networks:
      - default
    environment:
      << : *process-variables
      << : *ssl-variables
      << : *auth-variables
      << : *nginx-variables
    depends_on:
      - api
      - arkime
      - dashboards
      - file-monitor
      - htadmin
      - name-map-ui
      - netbox
      - upload
    ports:
      - "0.0.0.0:443:443"
      - "0.0.0.0:488:488"
      - "127.0.0.1:5601:5601"
      - "127.0.0.1:9200:9200"
    volumes:
      - ./nginx/ca-trust:/var/local/ca-trust:ro
      - nginx-log-path:/var/log/nginx:rw
      - ./nginx/nginx_ldap.conf:/etc/nginx/nginx_ldap.conf:ro
      - ./nginx/htpasswd:/etc/nginx/htpasswd:ro
      - ./nginx/certs:/etc/nginx/certs:ro
      - ./nginx/certs/dhparam.pem:/etc/nginx/dhparam/dhparam.pem:ro
    healthcheck:
      test: ["CMD", "curl", "--insecure", "--silent", "https://localhost:443"]
      interval: 30s
      timeout: 15s
      retries: 3
      start_period: 120s
    labels:
      traefik.enable: "false"
      # traefik.http.routers.osmalcolm.rule: 'Host(`opensearch.malcolm.example.org`)'
      # traefik.http.routers.osmalcolm.entrypoints: 'websecure'
      # traefik.http.routers.osmalcolm.tls.certresolver: 'myresolver'
      # traefik.http.routers.osmalcolm.service: 'osmalcolm'
      # traefik.http.services.osmalcolm.loadbalancer.server.port: '9200'
      # traefik.http.routers.malcolm.rule: 'Host(`malcolm.example.org`)'
      # traefik.http.routers.malcolm.entrypoints: 'websecure'
      # traefik.http.routers.malcolm.tls.certresolver: 'myresolver'
      # traefik.http.routers.malcolm.service: 'malcolm'
      # traefik.http.services.malcolm.loadbalancer.server.port: '443'

# shared named volume so filebeat can access nginx access logs
volumes:
  nginx-log-path:

networks:
  default:
    external: false<|MERGE_RESOLUTION|>--- conflicted
+++ resolved
@@ -362,11 +362,7 @@
     build:
       context: .
       dockerfile: Dockerfiles/opensearch.Dockerfile
-<<<<<<< HEAD
-    image: ghcr.io/idaholab/malcolmnetsec/opensearch:kubernetes
-=======
-    image: ghcr.io/idaholab/malcolm/opensearch:23.03.1
->>>>>>> df7f1c9d
+    image: ghcr.io/idaholab/malcolm/opensearch:kubernetes
     restart: "no"
     stdin_open: false
     tty: true
@@ -410,11 +406,7 @@
     build:
       context: .
       dockerfile: Dockerfiles/dashboards-helper.Dockerfile
-<<<<<<< HEAD
-    image: ghcr.io/idaholab/malcolmnetsec/dashboards-helper:kubernetes
-=======
-    image: ghcr.io/idaholab/malcolm/dashboards-helper:23.03.1
->>>>>>> df7f1c9d
+    image: ghcr.io/idaholab/malcolm/dashboards-helper:kubernetes
     restart: "no"
     stdin_open: false
     tty: true
@@ -448,11 +440,7 @@
     build:
       context: .
       dockerfile: Dockerfiles/dashboards.Dockerfile
-<<<<<<< HEAD
-    image: ghcr.io/idaholab/malcolmnetsec/dashboards:kubernetes
-=======
-    image: ghcr.io/idaholab/malcolm/dashboards:23.03.1
->>>>>>> df7f1c9d
+    image: ghcr.io/idaholab/malcolm/dashboards:kubernetes
     restart: "no"
     stdin_open: false
     tty: true
@@ -480,11 +468,7 @@
     build:
       context: .
       dockerfile: Dockerfiles/logstash.Dockerfile
-<<<<<<< HEAD
-    image: ghcr.io/idaholab/malcolmnetsec/logstash-oss:kubernetes
-=======
-    image: ghcr.io/idaholab/malcolm/logstash-oss:23.03.1
->>>>>>> df7f1c9d
+    image: ghcr.io/idaholab/malcolm/logstash-oss:kubernetes
     restart: "no"
     stdin_open: false
     tty: true
@@ -534,11 +518,7 @@
     build:
       context: .
       dockerfile: Dockerfiles/filebeat.Dockerfile
-<<<<<<< HEAD
-    image: ghcr.io/idaholab/malcolmnetsec/filebeat-oss:kubernetes
-=======
-    image: ghcr.io/idaholab/malcolm/filebeat-oss:23.03.1
->>>>>>> df7f1c9d
+    image: ghcr.io/idaholab/malcolm/filebeat-oss:kubernetes
     restart: "no"
     stdin_open: false
     tty: true
@@ -580,11 +560,7 @@
     build:
       context: .
       dockerfile: Dockerfiles/arkime.Dockerfile
-<<<<<<< HEAD
-    image: ghcr.io/idaholab/malcolmnetsec/arkime:kubernetes
-=======
-    image: ghcr.io/idaholab/malcolm/arkime:23.03.1
->>>>>>> df7f1c9d
+    image: ghcr.io/idaholab/malcolm/arkime:kubernetes
     restart: "no"
     stdin_open: false
     tty: true
@@ -628,11 +604,7 @@
     build:
       context: .
       dockerfile: Dockerfiles/zeek.Dockerfile
-<<<<<<< HEAD
-    image: ghcr.io/idaholab/malcolmnetsec/zeek:kubernetes
-=======
-    image: ghcr.io/idaholab/malcolm/zeek:23.03.1
->>>>>>> df7f1c9d
+    image: ghcr.io/idaholab/malcolm/zeek:kubernetes
     restart: "no"
     stdin_open: false
     tty: true
@@ -675,11 +647,7 @@
     build:
       context: .
       dockerfile: Dockerfiles/zeek.Dockerfile
-<<<<<<< HEAD
-    image: ghcr.io/idaholab/malcolmnetsec/zeek:kubernetes
-=======
-    image: ghcr.io/idaholab/malcolm/zeek:23.03.1
->>>>>>> df7f1c9d
+    image: ghcr.io/idaholab/malcolm/zeek:kubernetes
     restart: "no"
     stdin_open: false
     tty: true
@@ -715,11 +683,7 @@
     build:
       context: .
       dockerfile: Dockerfiles/suricata.Dockerfile
-<<<<<<< HEAD
-    image: ghcr.io/idaholab/malcolmnetsec/suricata:kubernetes
-=======
-    image: ghcr.io/idaholab/malcolm/suricata:23.03.1
->>>>>>> df7f1c9d
+    image: ghcr.io/idaholab/malcolm/suricata:kubernetes
     restart: "no"
     stdin_open: false
     tty: true
@@ -759,11 +723,7 @@
     build:
       context: .
       dockerfile: Dockerfiles/suricata.Dockerfile
-<<<<<<< HEAD
-    image: ghcr.io/idaholab/malcolmnetsec/suricata:kubernetes
-=======
-    image: ghcr.io/idaholab/malcolm/suricata:23.03.1
->>>>>>> df7f1c9d
+    image: ghcr.io/idaholab/malcolm/suricata:kubernetes
     restart: "no"
     stdin_open: false
     tty: true
@@ -793,11 +753,7 @@
     build:
       context: .
       dockerfile: Dockerfiles/file-monitor.Dockerfile
-<<<<<<< HEAD
-    image: ghcr.io/idaholab/malcolmnetsec/file-monitor:kubernetes
-=======
-    image: ghcr.io/idaholab/malcolm/file-monitor:23.03.1
->>>>>>> df7f1c9d
+    image: ghcr.io/idaholab/malcolm/file-monitor:kubernetes
     restart: "no"
     stdin_open: false
     tty: true
@@ -824,11 +780,7 @@
     build:
       context: .
       dockerfile: Dockerfiles/pcap-capture.Dockerfile
-<<<<<<< HEAD
-    image: ghcr.io/idaholab/malcolmnetsec/pcap-capture:kubernetes
-=======
-    image: ghcr.io/idaholab/malcolm/pcap-capture:23.03.1
->>>>>>> df7f1c9d
+    image: ghcr.io/idaholab/malcolm/pcap-capture:kubernetes
     restart: "no"
     stdin_open: false
     tty: true
@@ -853,11 +805,7 @@
     build:
       context: .
       dockerfile: Dockerfiles/pcap-monitor.Dockerfile
-<<<<<<< HEAD
-    image: ghcr.io/idaholab/malcolmnetsec/pcap-monitor:kubernetes
-=======
-    image: ghcr.io/idaholab/malcolm/pcap-monitor:23.03.1
->>>>>>> df7f1c9d
+    image: ghcr.io/idaholab/malcolm/pcap-monitor:kubernetes
     restart: "no"
     stdin_open: false
     tty: true
@@ -886,11 +834,7 @@
     build:
       context: .
       dockerfile: Dockerfiles/file-upload.Dockerfile
-<<<<<<< HEAD
-    image: ghcr.io/idaholab/malcolmnetsec/file-upload:kubernetes
-=======
-    image: ghcr.io/idaholab/malcolm/file-upload:23.03.1
->>>>>>> df7f1c9d
+    image: ghcr.io/idaholab/malcolm/file-upload:kubernetes
     restart: "no"
     stdin_open: false
     tty: true
@@ -918,11 +862,7 @@
       retries: 3
       start_period: 60s
   htadmin:
-<<<<<<< HEAD
-    image: ghcr.io/idaholab/malcolmnetsec/htadmin:kubernetes
-=======
-    image: ghcr.io/idaholab/malcolm/htadmin:23.03.1
->>>>>>> df7f1c9d
+    image: ghcr.io/idaholab/malcolm/htadmin:kubernetes
     build:
       context: .
       dockerfile: Dockerfiles/htadmin.Dockerfile
@@ -949,11 +889,7 @@
       retries: 3
       start_period: 60s
   freq:
-<<<<<<< HEAD
-    image: ghcr.io/idaholab/malcolmnetsec/freq:kubernetes
-=======
-    image: ghcr.io/idaholab/malcolm/freq:23.03.1
->>>>>>> df7f1c9d
+    image: ghcr.io/idaholab/malcolm/freq:kubernetes
     build:
       context: .
       dockerfile: Dockerfiles/freq.Dockerfile
@@ -977,11 +913,7 @@
       retries: 3
       start_period: 60s
   name-map-ui:
-<<<<<<< HEAD
-    image: ghcr.io/idaholab/malcolmnetsec/name-map-ui:kubernetes
-=======
-    image: ghcr.io/idaholab/malcolm/name-map-ui:23.03.1
->>>>>>> df7f1c9d
+    image: ghcr.io/idaholab/malcolm/name-map-ui:kubernetes
     build:
       context: .
       dockerfile: Dockerfiles/name-map-ui.Dockerfile
@@ -1005,11 +937,7 @@
       retries: 3
       start_period: 60s
   netbox:
-<<<<<<< HEAD
-    image: ghcr.io/idaholab/malcolmnetsec/netbox:kubernetes
-=======
-    image: ghcr.io/idaholab/malcolm/netbox:23.03.1
->>>>>>> df7f1c9d
+    image: ghcr.io/idaholab/malcolm/netbox:kubernetes
     build:
       context: .
       dockerfile: Dockerfiles/netbox.Dockerfile
@@ -1044,11 +972,7 @@
       retries: 3
       start_period: 120s
   netbox-postgres:
-<<<<<<< HEAD
-    image: ghcr.io/idaholab/malcolmnetsec/postgresql:kubernetes
-=======
-    image: ghcr.io/idaholab/malcolm/postgresql:23.03.1
->>>>>>> df7f1c9d
+    image: ghcr.io/idaholab/malcolm/postgresql:kubernetes
     build:
       context: .
       dockerfile: Dockerfiles/postgresql.Dockerfile
@@ -1074,11 +998,7 @@
       retries: 3
       start_period: 45s
   netbox-redis:
-<<<<<<< HEAD
-    image: ghcr.io/idaholab/malcolmnetsec/redis:kubernetes
-=======
-    image: ghcr.io/idaholab/malcolm/redis:23.03.1
->>>>>>> df7f1c9d
+    image: ghcr.io/idaholab/malcolm/redis:kubernetes
     build:
       context: .
       dockerfile: Dockerfiles/redis.Dockerfile
@@ -1108,11 +1028,7 @@
       retries: 3
       start_period: 45s
   netbox-redis-cache:
-<<<<<<< HEAD
-    image: ghcr.io/idaholab/malcolmnetsec/redis:kubernetes
-=======
-    image: ghcr.io/idaholab/malcolm/redis:23.03.1
->>>>>>> df7f1c9d
+    image: ghcr.io/idaholab/malcolm/redis:kubernetes
     build:
       context: .
       dockerfile: Dockerfiles/redis.Dockerfile
@@ -1141,11 +1057,7 @@
       retries: 3
       start_period: 45s
   api:
-<<<<<<< HEAD
-    image: ghcr.io/idaholab/malcolmnetsec/api:kubernetes
-=======
-    image: ghcr.io/idaholab/malcolm/api:23.03.1
->>>>>>> df7f1c9d
+    image: ghcr.io/idaholab/malcolm/api:kubernetes
     build:
       context: .
       dockerfile: Dockerfiles/api.Dockerfile
@@ -1174,11 +1086,7 @@
     build:
       context: .
       dockerfile: Dockerfiles/nginx.Dockerfile
-<<<<<<< HEAD
-    image: ghcr.io/idaholab/malcolmnetsec/nginx-proxy:kubernetes
-=======
-    image: ghcr.io/idaholab/malcolm/nginx-proxy:23.03.1
->>>>>>> df7f1c9d
+    image: ghcr.io/idaholab/malcolm/nginx-proxy:kubernetes
     restart: "no"
     stdin_open: false
     tty: true
