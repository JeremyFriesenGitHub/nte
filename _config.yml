--- conflicted
+++ resolved
@@ -11,13 +11,8 @@
   id:
   url:
 reddit:
-<<<<<<< HEAD
-  id: Malcolm on Reddit
-  url: https://reddit.com/r/Malcolm
-=======
   id:
   url:
->>>>>>> c17950f5
 umami:
   id:
   url:
