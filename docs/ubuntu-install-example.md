--- conflicted
+++ resolved
@@ -261,49 +261,26 @@
 
 user@host:~/Malcolm$ docker images
 REPOSITORY                                                     TAG               IMAGE ID       CREATED      SIZE
-<<<<<<< HEAD
-malcolmnetsec/api                                              kubernetes           xxxxxxxxxxxx   3 days ago   158MB
-malcolmnetsec/arkime                                           kubernetes           xxxxxxxxxxxx   3 days ago   816MB
-malcolmnetsec/dashboards                                       kubernetes           xxxxxxxxxxxx   3 days ago   1.02GB
-malcolmnetsec/dashboards-helper                                kubernetes           xxxxxxxxxxxx   3 days ago   184MB
-malcolmnetsec/file-monitor                                     kubernetes           xxxxxxxxxxxx   3 days ago   588MB
-malcolmnetsec/file-upload                                      kubernetes           xxxxxxxxxxxx   3 days ago   259MB
-malcolmnetsec/filebeat-oss                                     kubernetes           xxxxxxxxxxxx   3 days ago   624MB
-malcolmnetsec/freq                                             kubernetes           xxxxxxxxxxxx   3 days ago   132MB
-malcolmnetsec/htadmin                                          kubernetes           xxxxxxxxxxxx   3 days ago   242MB
-malcolmnetsec/logstash-oss                                     kubernetes           xxxxxxxxxxxx   3 days ago   1.35GB
-malcolmnetsec/name-map-ui                                      kubernetes           xxxxxxxxxxxx   3 days ago   143MB
-malcolmnetsec/netbox                                           kubernetes           xxxxxxxxxxxx   3 days ago   1.01GB
-malcolmnetsec/nginx-proxy                                      kubernetes           xxxxxxxxxxxx   3 days ago   121MB
-malcolmnetsec/opensearch                                       kubernetes           xxxxxxxxxxxx   3 days ago   1.17GB
-malcolmnetsec/pcap-capture                                     kubernetes           xxxxxxxxxxxx   3 days ago   121MB
-malcolmnetsec/pcap-monitor                                     kubernetes           xxxxxxxxxxxx   3 days ago   213MB
-malcolmnetsec/postgresql                                       kubernetes           xxxxxxxxxxxx   3 days ago   268MB
-malcolmnetsec/redis                                            kubernetes           xxxxxxxxxxxx   3 days ago   34.2MB
-malcolmnetsec/suricata                                         kubernetes           xxxxxxxxxxxx   3 days ago   278MB
-malcolmnetsec/zeek                                             kubernetes           xxxxxxxxxxxx   3 days ago   1GB
-=======
-ghcr.io/idaholab/malcolm/api                                              23.03.1           xxxxxxxxxxxx   3 days ago   158MB
-ghcr.io/idaholab/malcolm/arkime                                           23.03.1           xxxxxxxxxxxx   3 days ago   816MB
-ghcr.io/idaholab/malcolm/dashboards                                       23.03.1           xxxxxxxxxxxx   3 days ago   1.02GB
-ghcr.io/idaholab/malcolm/dashboards-helper                                23.03.1           xxxxxxxxxxxx   3 days ago   184MB
-ghcr.io/idaholab/malcolm/file-monitor                                     23.03.1           xxxxxxxxxxxx   3 days ago   588MB
-ghcr.io/idaholab/malcolm/file-upload                                      23.03.1           xxxxxxxxxxxx   3 days ago   259MB
-ghcr.io/idaholab/malcolm/filebeat-oss                                     23.03.1           xxxxxxxxxxxx   3 days ago   624MB
-ghcr.io/idaholab/malcolm/freq                                             23.03.1           xxxxxxxxxxxx   3 days ago   132MB
-ghcr.io/idaholab/malcolm/htadmin                                          23.03.1           xxxxxxxxxxxx   3 days ago   242MB
-ghcr.io/idaholab/malcolm/logstash-oss                                     23.03.1           xxxxxxxxxxxx   3 days ago   1.35GB
-ghcr.io/idaholab/malcolm/name-map-ui                                      23.03.1           xxxxxxxxxxxx   3 days ago   143MB
-ghcr.io/idaholab/malcolm/netbox                                           23.03.1           xxxxxxxxxxxx   3 days ago   1.01GB
-ghcr.io/idaholab/malcolm/nginx-proxy                                      23.03.1           xxxxxxxxxxxx   3 days ago   121MB
-ghcr.io/idaholab/malcolm/opensearch                                       23.03.1           xxxxxxxxxxxx   3 days ago   1.17GB
-ghcr.io/idaholab/malcolm/pcap-capture                                     23.03.1           xxxxxxxxxxxx   3 days ago   121MB
-ghcr.io/idaholab/malcolm/pcap-monitor                                     23.03.1           xxxxxxxxxxxx   3 days ago   213MB
-ghcr.io/idaholab/malcolm/postgresql                                       23.03.1           xxxxxxxxxxxx   3 days ago   268MB
-ghcr.io/idaholab/malcolm/redis                                            23.03.1           xxxxxxxxxxxx   3 days ago   34.2MB
-ghcr.io/idaholab/malcolm/suricata                                         23.03.1           xxxxxxxxxxxx   3 days ago   278MB
-ghcr.io/idaholab/malcolm/zeek                                             23.03.1           xxxxxxxxxxxx   3 days ago   1GB
->>>>>>> df7f1c9d
+ghcr.io/idaholab/malcolm/api                                              kubernetes           xxxxxxxxxxxx   3 days ago   158MB
+ghcr.io/idaholab/malcolm/arkime                                           kubernetes           xxxxxxxxxxxx   3 days ago   816MB
+ghcr.io/idaholab/malcolm/dashboards                                       kubernetes           xxxxxxxxxxxx   3 days ago   1.02GB
+ghcr.io/idaholab/malcolm/dashboards-helper                                kubernetes           xxxxxxxxxxxx   3 days ago   184MB
+ghcr.io/idaholab/malcolm/file-monitor                                     kubernetes           xxxxxxxxxxxx   3 days ago   588MB
+ghcr.io/idaholab/malcolm/file-upload                                      kubernetes           xxxxxxxxxxxx   3 days ago   259MB
+ghcr.io/idaholab/malcolm/filebeat-oss                                     kubernetes           xxxxxxxxxxxx   3 days ago   624MB
+ghcr.io/idaholab/malcolm/freq                                             kubernetes           xxxxxxxxxxxx   3 days ago   132MB
+ghcr.io/idaholab/malcolm/htadmin                                          kubernetes           xxxxxxxxxxxx   3 days ago   242MB
+ghcr.io/idaholab/malcolm/logstash-oss                                     kubernetes           xxxxxxxxxxxx   3 days ago   1.35GB
+ghcr.io/idaholab/malcolm/name-map-ui                                      kubernetes           xxxxxxxxxxxx   3 days ago   143MB
+ghcr.io/idaholab/malcolm/netbox                                           kubernetes           xxxxxxxxxxxx   3 days ago   1.01GB
+ghcr.io/idaholab/malcolm/nginx-proxy                                      kubernetes           xxxxxxxxxxxx   3 days ago   121MB
+ghcr.io/idaholab/malcolm/opensearch                                       kubernetes           xxxxxxxxxxxx   3 days ago   1.17GB
+ghcr.io/idaholab/malcolm/pcap-capture                                     kubernetes           xxxxxxxxxxxx   3 days ago   121MB
+ghcr.io/idaholab/malcolm/pcap-monitor                                     kubernetes           xxxxxxxxxxxx   3 days ago   213MB
+ghcr.io/idaholab/malcolm/postgresql                                       kubernetes           xxxxxxxxxxxx   3 days ago   268MB
+ghcr.io/idaholab/malcolm/redis                                            kubernetes           xxxxxxxxxxxx   3 days ago   34.2MB
+ghcr.io/idaholab/malcolm/suricata                                         kubernetes           xxxxxxxxxxxx   3 days ago   278MB
+ghcr.io/idaholab/malcolm/zeek                                             kubernetes           xxxxxxxxxxxx   3 days ago   1GB
 ```
 
 Finally, we can start Malcolm. When Malcolm starts it will stream informational and debug messages to the console. If you wish, you can safely close the console or use `Ctrl+C` to stop these messages; Malcolm will continue running in the background.
